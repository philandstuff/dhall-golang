--- conflicted
+++ resolved
@@ -159,15 +159,12 @@
 		Union      Expr
 		Annotation Expr // optional
 	}
-<<<<<<< HEAD
 
 	Assert struct {
 		Annotation Expr
 	}
 
 	Embed Import
-=======
->>>>>>> ea820162
 )
 
 const (
@@ -321,12 +318,8 @@
 	_ Expr = ProjectType{}
 	_ Expr = UnionType{}
 	_ Expr = Merge{}
-<<<<<<< HEAD
 	_ Expr = Assert{}
-	_ Expr = Embed(Import{})
-=======
 	_ Expr = Import{}
->>>>>>> ea820162
 )
 
 type ImportHashed struct {
@@ -513,13 +506,9 @@
 			output.Annotation = Shift(d, v, e.Annotation)
 		}
 		return output
-<<<<<<< HEAD
 	case Assert:
 		return Assert{Annotation: Shift(d, v, e.Annotation)}
-	case Embed:
-=======
 	case Import:
->>>>>>> ea820162
 		return e
 	}
 	panic("missing switch case in Shift()")
@@ -663,13 +652,9 @@
 			output.Annotation = Subst(v, c, e.Annotation)
 		}
 		return output
-<<<<<<< HEAD
 	case Assert:
 		return Assert{Annotation: Subst(v, c, e.Annotation)}
-	case Embed:
-=======
 	case Import:
->>>>>>> ea820162
 		return e
 	}
 	panic("missing switch case in Subst()")
@@ -962,17 +947,12 @@
 	}
 }
 
-<<<<<<< HEAD
 func (a Assert) String() string {
 	return fmt.Sprintf("assert : %v", a.Annotation)
 }
 
-func (e Embed) String() string {
-	return e.Fetchable.String()
-=======
 func (i Import) String() string {
 	return i.Fetchable.String()
->>>>>>> ea820162
 }
 
 func (c Const) Normalize() Expr { return c }
@@ -1702,15 +1682,11 @@
 	return output
 }
 
-<<<<<<< HEAD
 func (a Assert) Normalize() Expr {
 	return Assert{Annotation: a.Annotation.Normalize()}
 }
 
-func (e Embed) Normalize() Expr {
-=======
 func (Import) Normalize() Expr {
->>>>>>> ea820162
 	panic("Can't normalize an expression with unresolved imports")
 }
 
@@ -1915,15 +1891,11 @@
 	return output
 }
 
-<<<<<<< HEAD
 func (a Assert) AlphaNormalize() Expr {
 	return Assert{Annotation: a.Annotation.AlphaNormalize()}
 }
 
-func (e Embed) AlphaNormalize() Expr {
-=======
 func (Import) AlphaNormalize() Expr {
->>>>>>> ea820162
 	panic("Can't normalize an expression with unresolved imports")
 }
 
