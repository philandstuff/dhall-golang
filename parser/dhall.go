--- conflicted
+++ resolved
@@ -3589,85 +3589,46 @@
 },
 },
 &actionExpr{
-<<<<<<< HEAD
-	pos: position{line: 473, col: 10, offset: 13114},
+	pos: position{line: 473, col: 10, offset: 13107},
 	run: (*parser).callonImport10,
 	expr: &seqExpr{
-	pos: position{line: 473, col: 10, offset: 13114},
-	exprs: []interface{}{
-&labeledExpr{
-	pos: position{line: 473, col: 10, offset: 13114},
+	pos: position{line: 473, col: 10, offset: 13107},
+	exprs: []interface{}{
+&labeledExpr{
+	pos: position{line: 473, col: 10, offset: 13107},
 	label: "i",
 	expr: &ruleRefExpr{
-	pos: position{line: 473, col: 12, offset: 13116},
-=======
-	pos: position{line: 470, col: 10, offset: 13003},
-	run: (*parser).callonImport10,
-	expr: &seqExpr{
-	pos: position{line: 470, col: 10, offset: 13003},
-	exprs: []interface{}{
-&labeledExpr{
-	pos: position{line: 470, col: 10, offset: 13003},
-	label: "i",
-	expr: &ruleRefExpr{
-	pos: position{line: 470, col: 12, offset: 13005},
->>>>>>> ea820162
+	pos: position{line: 473, col: 12, offset: 13109},
 	name: "ImportHashed",
 },
 },
 &ruleRefExpr{
-<<<<<<< HEAD
-	pos: position{line: 473, col: 25, offset: 13129},
+	pos: position{line: 473, col: 25, offset: 13122},
 	name: "_",
 },
 &ruleRefExpr{
-	pos: position{line: 473, col: 27, offset: 13131},
+	pos: position{line: 473, col: 27, offset: 13124},
 	name: "As",
 },
 &ruleRefExpr{
-	pos: position{line: 473, col: 30, offset: 13134},
+	pos: position{line: 473, col: 30, offset: 13127},
 	name: "_1",
 },
 &ruleRefExpr{
-	pos: position{line: 473, col: 33, offset: 13137},
-=======
-	pos: position{line: 470, col: 25, offset: 13018},
-	name: "_",
-},
-&ruleRefExpr{
-	pos: position{line: 470, col: 27, offset: 13020},
-	name: "As",
-},
-&ruleRefExpr{
-	pos: position{line: 470, col: 30, offset: 13023},
-	name: "_1",
-},
-&ruleRefExpr{
-	pos: position{line: 470, col: 33, offset: 13026},
->>>>>>> ea820162
+	pos: position{line: 473, col: 33, offset: 13130},
 	name: "Location",
 },
 	},
 },
 },
 &actionExpr{
-<<<<<<< HEAD
-	pos: position{line: 474, col: 10, offset: 13239},
+	pos: position{line: 474, col: 10, offset: 13225},
 	run: (*parser).callonImport18,
 	expr: &labeledExpr{
-	pos: position{line: 474, col: 10, offset: 13239},
+	pos: position{line: 474, col: 10, offset: 13225},
 	label: "i",
 	expr: &ruleRefExpr{
-	pos: position{line: 474, col: 12, offset: 13241},
-=======
-	pos: position{line: 471, col: 10, offset: 13121},
-	run: (*parser).callonImport18,
-	expr: &labeledExpr{
-	pos: position{line: 471, col: 10, offset: 13121},
-	label: "i",
-	expr: &ruleRefExpr{
-	pos: position{line: 471, col: 12, offset: 13123},
->>>>>>> ea820162
+	pos: position{line: 474, col: 12, offset: 13227},
 	name: "ImportHashed",
 },
 },
@@ -3677,4057 +3638,2280 @@
 },
 {
 	name: "LetBinding",
-<<<<<<< HEAD
-	pos: position{line: 477, col: 1, offset: 13336},
+	pos: position{line: 477, col: 1, offset: 13315},
 	expr: &actionExpr{
-	pos: position{line: 477, col: 14, offset: 13351},
+	pos: position{line: 477, col: 14, offset: 13330},
 	run: (*parser).callonLetBinding1,
 	expr: &seqExpr{
-	pos: position{line: 477, col: 14, offset: 13351},
-	exprs: []interface{}{
-&ruleRefExpr{
-	pos: position{line: 477, col: 14, offset: 13351},
+	pos: position{line: 477, col: 14, offset: 13330},
+	exprs: []interface{}{
+&ruleRefExpr{
+	pos: position{line: 477, col: 14, offset: 13330},
 	name: "Let",
 },
 &ruleRefExpr{
-	pos: position{line: 477, col: 18, offset: 13355},
+	pos: position{line: 477, col: 18, offset: 13334},
 	name: "_1",
 },
 &labeledExpr{
-	pos: position{line: 477, col: 21, offset: 13358},
+	pos: position{line: 477, col: 21, offset: 13337},
 	label: "label",
 	expr: &ruleRefExpr{
-	pos: position{line: 477, col: 27, offset: 13364},
-=======
-	pos: position{line: 474, col: 1, offset: 13211},
-	expr: &actionExpr{
-	pos: position{line: 474, col: 14, offset: 13226},
-	run: (*parser).callonLetBinding1,
-	expr: &seqExpr{
-	pos: position{line: 474, col: 14, offset: 13226},
-	exprs: []interface{}{
-&ruleRefExpr{
-	pos: position{line: 474, col: 14, offset: 13226},
-	name: "Let",
-},
-&ruleRefExpr{
-	pos: position{line: 474, col: 18, offset: 13230},
-	name: "_1",
-},
-&labeledExpr{
-	pos: position{line: 474, col: 21, offset: 13233},
-	label: "label",
-	expr: &ruleRefExpr{
-	pos: position{line: 474, col: 27, offset: 13239},
->>>>>>> ea820162
+	pos: position{line: 477, col: 27, offset: 13343},
 	name: "NonreservedLabel",
 },
 },
 &ruleRefExpr{
-<<<<<<< HEAD
-	pos: position{line: 477, col: 44, offset: 13381},
+	pos: position{line: 477, col: 44, offset: 13360},
 	name: "_",
 },
 &labeledExpr{
-	pos: position{line: 477, col: 46, offset: 13383},
+	pos: position{line: 477, col: 46, offset: 13362},
 	label: "a",
 	expr: &zeroOrOneExpr{
-	pos: position{line: 477, col: 48, offset: 13385},
-	expr: &seqExpr{
-	pos: position{line: 477, col: 49, offset: 13386},
-	exprs: []interface{}{
-&ruleRefExpr{
-	pos: position{line: 477, col: 49, offset: 13386},
+	pos: position{line: 477, col: 48, offset: 13364},
+	expr: &seqExpr{
+	pos: position{line: 477, col: 49, offset: 13365},
+	exprs: []interface{}{
+&ruleRefExpr{
+	pos: position{line: 477, col: 49, offset: 13365},
 	name: "Annotation",
 },
 &ruleRefExpr{
-	pos: position{line: 477, col: 60, offset: 13397},
-=======
-	pos: position{line: 474, col: 44, offset: 13256},
+	pos: position{line: 477, col: 60, offset: 13376},
 	name: "_",
 },
-&labeledExpr{
-	pos: position{line: 474, col: 46, offset: 13258},
+	},
+},
+},
+},
+&litMatcher{
+	pos: position{line: 478, col: 13, offset: 13392},
+	val: "=",
+	ignoreCase: false,
+},
+&ruleRefExpr{
+	pos: position{line: 478, col: 17, offset: 13396},
+	name: "_",
+},
+&labeledExpr{
+	pos: position{line: 478, col: 19, offset: 13398},
+	label: "v",
+	expr: &ruleRefExpr{
+	pos: position{line: 478, col: 21, offset: 13400},
+	name: "Expression",
+},
+},
+&ruleRefExpr{
+	pos: position{line: 478, col: 32, offset: 13411},
+	name: "_",
+},
+	},
+},
+},
+},
+{
+	name: "Expression",
+	pos: position{line: 493, col: 1, offset: 13720},
+	expr: &choiceExpr{
+	pos: position{line: 494, col: 7, offset: 13741},
+	alternatives: []interface{}{
+&actionExpr{
+	pos: position{line: 494, col: 7, offset: 13741},
+	run: (*parser).callonExpression2,
+	expr: &seqExpr{
+	pos: position{line: 494, col: 7, offset: 13741},
+	exprs: []interface{}{
+&ruleRefExpr{
+	pos: position{line: 494, col: 7, offset: 13741},
+	name: "Lambda",
+},
+&ruleRefExpr{
+	pos: position{line: 494, col: 14, offset: 13748},
+	name: "_",
+},
+&litMatcher{
+	pos: position{line: 494, col: 16, offset: 13750},
+	val: "(",
+	ignoreCase: false,
+},
+&ruleRefExpr{
+	pos: position{line: 494, col: 20, offset: 13754},
+	name: "_",
+},
+&labeledExpr{
+	pos: position{line: 494, col: 22, offset: 13756},
+	label: "label",
+	expr: &ruleRefExpr{
+	pos: position{line: 494, col: 28, offset: 13762},
+	name: "NonreservedLabel",
+},
+},
+&ruleRefExpr{
+	pos: position{line: 494, col: 45, offset: 13779},
+	name: "_",
+},
+&litMatcher{
+	pos: position{line: 494, col: 47, offset: 13781},
+	val: ":",
+	ignoreCase: false,
+},
+&ruleRefExpr{
+	pos: position{line: 494, col: 51, offset: 13785},
+	name: "_1",
+},
+&labeledExpr{
+	pos: position{line: 494, col: 54, offset: 13788},
+	label: "t",
+	expr: &ruleRefExpr{
+	pos: position{line: 494, col: 56, offset: 13790},
+	name: "Expression",
+},
+},
+&ruleRefExpr{
+	pos: position{line: 494, col: 67, offset: 13801},
+	name: "_",
+},
+&litMatcher{
+	pos: position{line: 494, col: 69, offset: 13803},
+	val: ")",
+	ignoreCase: false,
+},
+&ruleRefExpr{
+	pos: position{line: 494, col: 73, offset: 13807},
+	name: "_",
+},
+&ruleRefExpr{
+	pos: position{line: 494, col: 75, offset: 13809},
+	name: "Arrow",
+},
+&ruleRefExpr{
+	pos: position{line: 494, col: 81, offset: 13815},
+	name: "_",
+},
+&labeledExpr{
+	pos: position{line: 494, col: 83, offset: 13817},
+	label: "body",
+	expr: &ruleRefExpr{
+	pos: position{line: 494, col: 88, offset: 13822},
+	name: "Expression",
+},
+},
+	},
+},
+},
+&actionExpr{
+	pos: position{line: 497, col: 7, offset: 13939},
+	run: (*parser).callonExpression22,
+	expr: &seqExpr{
+	pos: position{line: 497, col: 7, offset: 13939},
+	exprs: []interface{}{
+&ruleRefExpr{
+	pos: position{line: 497, col: 7, offset: 13939},
+	name: "If",
+},
+&ruleRefExpr{
+	pos: position{line: 497, col: 10, offset: 13942},
+	name: "_1",
+},
+&labeledExpr{
+	pos: position{line: 497, col: 13, offset: 13945},
+	label: "cond",
+	expr: &ruleRefExpr{
+	pos: position{line: 497, col: 18, offset: 13950},
+	name: "Expression",
+},
+},
+&ruleRefExpr{
+	pos: position{line: 497, col: 29, offset: 13961},
+	name: "_",
+},
+&ruleRefExpr{
+	pos: position{line: 497, col: 31, offset: 13963},
+	name: "Then",
+},
+&ruleRefExpr{
+	pos: position{line: 497, col: 36, offset: 13968},
+	name: "_1",
+},
+&labeledExpr{
+	pos: position{line: 497, col: 39, offset: 13971},
+	label: "t",
+	expr: &ruleRefExpr{
+	pos: position{line: 497, col: 41, offset: 13973},
+	name: "Expression",
+},
+},
+&ruleRefExpr{
+	pos: position{line: 497, col: 52, offset: 13984},
+	name: "_",
+},
+&ruleRefExpr{
+	pos: position{line: 497, col: 54, offset: 13986},
+	name: "Else",
+},
+&ruleRefExpr{
+	pos: position{line: 497, col: 59, offset: 13991},
+	name: "_1",
+},
+&labeledExpr{
+	pos: position{line: 497, col: 62, offset: 13994},
+	label: "f",
+	expr: &ruleRefExpr{
+	pos: position{line: 497, col: 64, offset: 13996},
+	name: "Expression",
+},
+},
+	},
+},
+},
+&actionExpr{
+	pos: position{line: 500, col: 7, offset: 14082},
+	run: (*parser).callonExpression38,
+	expr: &seqExpr{
+	pos: position{line: 500, col: 7, offset: 14082},
+	exprs: []interface{}{
+&labeledExpr{
+	pos: position{line: 500, col: 7, offset: 14082},
+	label: "bindings",
+	expr: &oneOrMoreExpr{
+	pos: position{line: 500, col: 16, offset: 14091},
+	expr: &ruleRefExpr{
+	pos: position{line: 500, col: 16, offset: 14091},
+	name: "LetBinding",
+},
+},
+},
+&ruleRefExpr{
+	pos: position{line: 500, col: 28, offset: 14103},
+	name: "In",
+},
+&ruleRefExpr{
+	pos: position{line: 500, col: 31, offset: 14106},
+	name: "_1",
+},
+&labeledExpr{
+	pos: position{line: 500, col: 34, offset: 14109},
+	label: "b",
+	expr: &ruleRefExpr{
+	pos: position{line: 500, col: 36, offset: 14111},
+	name: "Expression",
+},
+},
+	},
+},
+},
+&actionExpr{
+	pos: position{line: 507, col: 7, offset: 14351},
+	run: (*parser).callonExpression47,
+	expr: &seqExpr{
+	pos: position{line: 507, col: 7, offset: 14351},
+	exprs: []interface{}{
+&ruleRefExpr{
+	pos: position{line: 507, col: 7, offset: 14351},
+	name: "Forall",
+},
+&ruleRefExpr{
+	pos: position{line: 507, col: 14, offset: 14358},
+	name: "_",
+},
+&litMatcher{
+	pos: position{line: 507, col: 16, offset: 14360},
+	val: "(",
+	ignoreCase: false,
+},
+&ruleRefExpr{
+	pos: position{line: 507, col: 20, offset: 14364},
+	name: "_",
+},
+&labeledExpr{
+	pos: position{line: 507, col: 22, offset: 14366},
+	label: "label",
+	expr: &ruleRefExpr{
+	pos: position{line: 507, col: 28, offset: 14372},
+	name: "NonreservedLabel",
+},
+},
+&ruleRefExpr{
+	pos: position{line: 507, col: 45, offset: 14389},
+	name: "_",
+},
+&litMatcher{
+	pos: position{line: 507, col: 47, offset: 14391},
+	val: ":",
+	ignoreCase: false,
+},
+&ruleRefExpr{
+	pos: position{line: 507, col: 51, offset: 14395},
+	name: "_1",
+},
+&labeledExpr{
+	pos: position{line: 507, col: 54, offset: 14398},
+	label: "t",
+	expr: &ruleRefExpr{
+	pos: position{line: 507, col: 56, offset: 14400},
+	name: "Expression",
+},
+},
+&ruleRefExpr{
+	pos: position{line: 507, col: 67, offset: 14411},
+	name: "_",
+},
+&litMatcher{
+	pos: position{line: 507, col: 69, offset: 14413},
+	val: ")",
+	ignoreCase: false,
+},
+&ruleRefExpr{
+	pos: position{line: 507, col: 73, offset: 14417},
+	name: "_",
+},
+&ruleRefExpr{
+	pos: position{line: 507, col: 75, offset: 14419},
+	name: "Arrow",
+},
+&ruleRefExpr{
+	pos: position{line: 507, col: 81, offset: 14425},
+	name: "_",
+},
+&labeledExpr{
+	pos: position{line: 507, col: 83, offset: 14427},
+	label: "body",
+	expr: &ruleRefExpr{
+	pos: position{line: 507, col: 88, offset: 14432},
+	name: "Expression",
+},
+},
+	},
+},
+},
+&actionExpr{
+	pos: position{line: 510, col: 7, offset: 14541},
+	run: (*parser).callonExpression67,
+	expr: &seqExpr{
+	pos: position{line: 510, col: 7, offset: 14541},
+	exprs: []interface{}{
+&labeledExpr{
+	pos: position{line: 510, col: 7, offset: 14541},
+	label: "o",
+	expr: &ruleRefExpr{
+	pos: position{line: 510, col: 9, offset: 14543},
+	name: "OperatorExpression",
+},
+},
+&ruleRefExpr{
+	pos: position{line: 510, col: 28, offset: 14562},
+	name: "_",
+},
+&ruleRefExpr{
+	pos: position{line: 510, col: 30, offset: 14564},
+	name: "Arrow",
+},
+&ruleRefExpr{
+	pos: position{line: 510, col: 36, offset: 14570},
+	name: "_",
+},
+&labeledExpr{
+	pos: position{line: 510, col: 38, offset: 14572},
+	label: "e",
+	expr: &ruleRefExpr{
+	pos: position{line: 510, col: 40, offset: 14574},
+	name: "Expression",
+},
+},
+	},
+},
+},
+&actionExpr{
+	pos: position{line: 511, col: 7, offset: 14633},
+	run: (*parser).callonExpression76,
+	expr: &seqExpr{
+	pos: position{line: 511, col: 7, offset: 14633},
+	exprs: []interface{}{
+&ruleRefExpr{
+	pos: position{line: 511, col: 7, offset: 14633},
+	name: "Merge",
+},
+&ruleRefExpr{
+	pos: position{line: 511, col: 13, offset: 14639},
+	name: "_1",
+},
+&labeledExpr{
+	pos: position{line: 511, col: 16, offset: 14642},
+	label: "h",
+	expr: &ruleRefExpr{
+	pos: position{line: 511, col: 18, offset: 14644},
+	name: "ImportExpression",
+},
+},
+&ruleRefExpr{
+	pos: position{line: 511, col: 35, offset: 14661},
+	name: "_1",
+},
+&labeledExpr{
+	pos: position{line: 511, col: 38, offset: 14664},
+	label: "u",
+	expr: &ruleRefExpr{
+	pos: position{line: 511, col: 40, offset: 14666},
+	name: "ImportExpression",
+},
+},
+&ruleRefExpr{
+	pos: position{line: 511, col: 57, offset: 14683},
+	name: "_",
+},
+&litMatcher{
+	pos: position{line: 511, col: 59, offset: 14685},
+	val: ":",
+	ignoreCase: false,
+},
+&ruleRefExpr{
+	pos: position{line: 511, col: 63, offset: 14689},
+	name: "_1",
+},
+&labeledExpr{
+	pos: position{line: 511, col: 66, offset: 14692},
+	label: "a",
+	expr: &ruleRefExpr{
+	pos: position{line: 511, col: 68, offset: 14694},
+	name: "ApplicationExpression",
+},
+},
+	},
+},
+},
+&ruleRefExpr{
+	pos: position{line: 514, col: 7, offset: 14815},
+	name: "EmptyList",
+},
+&actionExpr{
+	pos: position{line: 515, col: 7, offset: 14831},
+	run: (*parser).callonExpression91,
+	expr: &seqExpr{
+	pos: position{line: 515, col: 7, offset: 14831},
+	exprs: []interface{}{
+&ruleRefExpr{
+	pos: position{line: 515, col: 7, offset: 14831},
+	name: "toMap",
+},
+&ruleRefExpr{
+	pos: position{line: 515, col: 13, offset: 14837},
+	name: "_1",
+},
+&labeledExpr{
+	pos: position{line: 515, col: 16, offset: 14840},
+	label: "e",
+	expr: &ruleRefExpr{
+	pos: position{line: 515, col: 18, offset: 14842},
+	name: "ImportExpression",
+},
+},
+&ruleRefExpr{
+	pos: position{line: 515, col: 35, offset: 14859},
+	name: "_",
+},
+&litMatcher{
+	pos: position{line: 515, col: 37, offset: 14861},
+	val: ":",
+	ignoreCase: false,
+},
+&ruleRefExpr{
+	pos: position{line: 515, col: 41, offset: 14865},
+	name: "_1",
+},
+&labeledExpr{
+	pos: position{line: 515, col: 44, offset: 14868},
+	label: "t",
+	expr: &ruleRefExpr{
+	pos: position{line: 515, col: 46, offset: 14870},
+	name: "ApplicationExpression",
+},
+},
+	},
+},
+},
+&actionExpr{
+	pos: position{line: 516, col: 7, offset: 14940},
+	run: (*parser).callonExpression102,
+	expr: &seqExpr{
+	pos: position{line: 516, col: 7, offset: 14940},
+	exprs: []interface{}{
+&ruleRefExpr{
+	pos: position{line: 516, col: 7, offset: 14940},
+	name: "assert",
+},
+&ruleRefExpr{
+	pos: position{line: 516, col: 14, offset: 14947},
+	name: "_",
+},
+&litMatcher{
+	pos: position{line: 516, col: 16, offset: 14949},
+	val: ":",
+	ignoreCase: false,
+},
+&ruleRefExpr{
+	pos: position{line: 516, col: 20, offset: 14953},
+	name: "_1",
+},
+&labeledExpr{
+	pos: position{line: 516, col: 23, offset: 14956},
+	label: "a",
+	expr: &ruleRefExpr{
+	pos: position{line: 516, col: 25, offset: 14958},
+	name: "Expression",
+},
+},
+	},
+},
+},
+&ruleRefExpr{
+	pos: position{line: 517, col: 7, offset: 15020},
+	name: "AnnotatedExpression",
+},
+	},
+},
+},
+{
+	name: "Annotation",
+	pos: position{line: 519, col: 1, offset: 15041},
+	expr: &actionExpr{
+	pos: position{line: 519, col: 14, offset: 15056},
+	run: (*parser).callonAnnotation1,
+	expr: &seqExpr{
+	pos: position{line: 519, col: 14, offset: 15056},
+	exprs: []interface{}{
+&litMatcher{
+	pos: position{line: 519, col: 14, offset: 15056},
+	val: ":",
+	ignoreCase: false,
+},
+&ruleRefExpr{
+	pos: position{line: 519, col: 18, offset: 15060},
+	name: "_1",
+},
+&labeledExpr{
+	pos: position{line: 519, col: 21, offset: 15063},
+	label: "a",
+	expr: &ruleRefExpr{
+	pos: position{line: 519, col: 23, offset: 15065},
+	name: "Expression",
+},
+},
+	},
+},
+},
+},
+{
+	name: "AnnotatedExpression",
+	pos: position{line: 521, col: 1, offset: 15095},
+	expr: &actionExpr{
+	pos: position{line: 522, col: 1, offset: 15119},
+	run: (*parser).callonAnnotatedExpression1,
+	expr: &seqExpr{
+	pos: position{line: 522, col: 1, offset: 15119},
+	exprs: []interface{}{
+&labeledExpr{
+	pos: position{line: 522, col: 1, offset: 15119},
+	label: "e",
+	expr: &ruleRefExpr{
+	pos: position{line: 522, col: 3, offset: 15121},
+	name: "OperatorExpression",
+},
+},
+&labeledExpr{
+	pos: position{line: 522, col: 22, offset: 15140},
 	label: "a",
 	expr: &zeroOrOneExpr{
-	pos: position{line: 474, col: 48, offset: 13260},
-	expr: &seqExpr{
-	pos: position{line: 474, col: 49, offset: 13261},
-	exprs: []interface{}{
-&ruleRefExpr{
-	pos: position{line: 474, col: 49, offset: 13261},
+	pos: position{line: 522, col: 24, offset: 15142},
+	expr: &seqExpr{
+	pos: position{line: 522, col: 25, offset: 15143},
+	exprs: []interface{}{
+&ruleRefExpr{
+	pos: position{line: 522, col: 25, offset: 15143},
+	name: "_",
+},
+&ruleRefExpr{
+	pos: position{line: 522, col: 27, offset: 15145},
 	name: "Annotation",
 },
-&ruleRefExpr{
-	pos: position{line: 474, col: 60, offset: 13272},
->>>>>>> ea820162
+	},
+},
+},
+},
+	},
+},
+},
+},
+{
+	name: "EmptyList",
+	pos: position{line: 527, col: 1, offset: 15270},
+	expr: &actionExpr{
+	pos: position{line: 527, col: 13, offset: 15284},
+	run: (*parser).callonEmptyList1,
+	expr: &seqExpr{
+	pos: position{line: 527, col: 13, offset: 15284},
+	exprs: []interface{}{
+&litMatcher{
+	pos: position{line: 527, col: 13, offset: 15284},
+	val: "[",
+	ignoreCase: false,
+},
+&ruleRefExpr{
+	pos: position{line: 527, col: 17, offset: 15288},
 	name: "_",
 },
-	},
-},
-},
-},
-&litMatcher{
-<<<<<<< HEAD
-	pos: position{line: 478, col: 13, offset: 13413},
-=======
-	pos: position{line: 475, col: 13, offset: 13288},
->>>>>>> ea820162
-	val: "=",
-	ignoreCase: false,
-},
-&ruleRefExpr{
-<<<<<<< HEAD
-	pos: position{line: 478, col: 17, offset: 13417},
+&litMatcher{
+	pos: position{line: 527, col: 19, offset: 15290},
+	val: "]",
+	ignoreCase: false,
+},
+&ruleRefExpr{
+	pos: position{line: 527, col: 23, offset: 15294},
 	name: "_",
 },
-&labeledExpr{
-	pos: position{line: 478, col: 19, offset: 13419},
-	label: "v",
-	expr: &ruleRefExpr{
-	pos: position{line: 478, col: 21, offset: 13421},
-=======
-	pos: position{line: 475, col: 17, offset: 13292},
+&litMatcher{
+	pos: position{line: 527, col: 25, offset: 15296},
+	val: ":",
+	ignoreCase: false,
+},
+&ruleRefExpr{
+	pos: position{line: 527, col: 29, offset: 15300},
+	name: "_1",
+},
+&labeledExpr{
+	pos: position{line: 527, col: 32, offset: 15303},
+	label: "a",
+	expr: &ruleRefExpr{
+	pos: position{line: 527, col: 34, offset: 15305},
+	name: "ApplicationExpression",
+},
+},
+	},
+},
+},
+},
+{
+	name: "OperatorExpression",
+	pos: position{line: 531, col: 1, offset: 15373},
+	expr: &ruleRefExpr{
+	pos: position{line: 531, col: 22, offset: 15396},
+	name: "ImportAltExpression",
+},
+},
+{
+	name: "ImportAltExpression",
+	pos: position{line: 533, col: 1, offset: 15417},
+	expr: &actionExpr{
+	pos: position{line: 533, col: 26, offset: 15444},
+	run: (*parser).callonImportAltExpression1,
+	expr: &seqExpr{
+	pos: position{line: 533, col: 26, offset: 15444},
+	exprs: []interface{}{
+&labeledExpr{
+	pos: position{line: 533, col: 26, offset: 15444},
+	label: "first",
+	expr: &ruleRefExpr{
+	pos: position{line: 533, col: 32, offset: 15450},
+	name: "OrExpression",
+},
+},
+&labeledExpr{
+	pos: position{line: 533, col: 55, offset: 15473},
+	label: "rest",
+	expr: &zeroOrMoreExpr{
+	pos: position{line: 533, col: 60, offset: 15478},
+	expr: &seqExpr{
+	pos: position{line: 533, col: 61, offset: 15479},
+	exprs: []interface{}{
+&ruleRefExpr{
+	pos: position{line: 533, col: 61, offset: 15479},
 	name: "_",
 },
-&labeledExpr{
-	pos: position{line: 475, col: 19, offset: 13294},
-	label: "v",
-	expr: &ruleRefExpr{
-	pos: position{line: 475, col: 21, offset: 13296},
->>>>>>> ea820162
-	name: "Expression",
-},
-},
-&ruleRefExpr{
-<<<<<<< HEAD
-	pos: position{line: 478, col: 32, offset: 13432},
-=======
-	pos: position{line: 475, col: 32, offset: 13307},
->>>>>>> ea820162
+&litMatcher{
+	pos: position{line: 533, col: 63, offset: 15481},
+	val: "?",
+	ignoreCase: false,
+},
+&ruleRefExpr{
+	pos: position{line: 533, col: 67, offset: 15485},
+	name: "_1",
+},
+&ruleRefExpr{
+	pos: position{line: 533, col: 70, offset: 15488},
+	name: "OrExpression",
+},
+	},
+},
+},
+},
+	},
+},
+},
+},
+{
+	name: "OrExpression",
+	pos: position{line: 535, col: 1, offset: 15559},
+	expr: &actionExpr{
+	pos: position{line: 535, col: 26, offset: 15586},
+	run: (*parser).callonOrExpression1,
+	expr: &seqExpr{
+	pos: position{line: 535, col: 26, offset: 15586},
+	exprs: []interface{}{
+&labeledExpr{
+	pos: position{line: 535, col: 26, offset: 15586},
+	label: "first",
+	expr: &ruleRefExpr{
+	pos: position{line: 535, col: 32, offset: 15592},
+	name: "PlusExpression",
+},
+},
+&labeledExpr{
+	pos: position{line: 535, col: 55, offset: 15615},
+	label: "rest",
+	expr: &zeroOrMoreExpr{
+	pos: position{line: 535, col: 60, offset: 15620},
+	expr: &seqExpr{
+	pos: position{line: 535, col: 61, offset: 15621},
+	exprs: []interface{}{
+&ruleRefExpr{
+	pos: position{line: 535, col: 61, offset: 15621},
 	name: "_",
 },
-	},
-},
-},
-},
-{
-	name: "Expression",
-<<<<<<< HEAD
-	pos: position{line: 493, col: 1, offset: 13741},
+&litMatcher{
+	pos: position{line: 535, col: 63, offset: 15623},
+	val: "||",
+	ignoreCase: false,
+},
+&ruleRefExpr{
+	pos: position{line: 535, col: 68, offset: 15628},
+	name: "_",
+},
+&ruleRefExpr{
+	pos: position{line: 535, col: 70, offset: 15630},
+	name: "PlusExpression",
+},
+	},
+},
+},
+},
+	},
+},
+},
+},
+{
+	name: "PlusExpression",
+	pos: position{line: 537, col: 1, offset: 15696},
+	expr: &actionExpr{
+	pos: position{line: 537, col: 26, offset: 15723},
+	run: (*parser).callonPlusExpression1,
+	expr: &seqExpr{
+	pos: position{line: 537, col: 26, offset: 15723},
+	exprs: []interface{}{
+&labeledExpr{
+	pos: position{line: 537, col: 26, offset: 15723},
+	label: "first",
+	expr: &ruleRefExpr{
+	pos: position{line: 537, col: 32, offset: 15729},
+	name: "TextAppendExpression",
+},
+},
+&labeledExpr{
+	pos: position{line: 537, col: 55, offset: 15752},
+	label: "rest",
+	expr: &zeroOrMoreExpr{
+	pos: position{line: 537, col: 60, offset: 15757},
+	expr: &seqExpr{
+	pos: position{line: 537, col: 61, offset: 15758},
+	exprs: []interface{}{
+&ruleRefExpr{
+	pos: position{line: 537, col: 61, offset: 15758},
+	name: "_",
+},
+&litMatcher{
+	pos: position{line: 537, col: 63, offset: 15760},
+	val: "+",
+	ignoreCase: false,
+},
+&ruleRefExpr{
+	pos: position{line: 537, col: 67, offset: 15764},
+	name: "_1",
+},
+&labeledExpr{
+	pos: position{line: 537, col: 70, offset: 15767},
+	label: "e",
+	expr: &ruleRefExpr{
+	pos: position{line: 537, col: 72, offset: 15769},
+	name: "TextAppendExpression",
+},
+},
+	},
+},
+},
+},
+	},
+},
+},
+},
+{
+	name: "TextAppendExpression",
+	pos: position{line: 539, col: 1, offset: 15843},
+	expr: &actionExpr{
+	pos: position{line: 539, col: 26, offset: 15870},
+	run: (*parser).callonTextAppendExpression1,
+	expr: &seqExpr{
+	pos: position{line: 539, col: 26, offset: 15870},
+	exprs: []interface{}{
+&labeledExpr{
+	pos: position{line: 539, col: 26, offset: 15870},
+	label: "first",
+	expr: &ruleRefExpr{
+	pos: position{line: 539, col: 32, offset: 15876},
+	name: "ListAppendExpression",
+},
+},
+&labeledExpr{
+	pos: position{line: 539, col: 55, offset: 15899},
+	label: "rest",
+	expr: &zeroOrMoreExpr{
+	pos: position{line: 539, col: 60, offset: 15904},
+	expr: &seqExpr{
+	pos: position{line: 539, col: 61, offset: 15905},
+	exprs: []interface{}{
+&ruleRefExpr{
+	pos: position{line: 539, col: 61, offset: 15905},
+	name: "_",
+},
+&litMatcher{
+	pos: position{line: 539, col: 63, offset: 15907},
+	val: "++",
+	ignoreCase: false,
+},
+&ruleRefExpr{
+	pos: position{line: 539, col: 68, offset: 15912},
+	name: "_",
+},
+&labeledExpr{
+	pos: position{line: 539, col: 70, offset: 15914},
+	label: "e",
+	expr: &ruleRefExpr{
+	pos: position{line: 539, col: 72, offset: 15916},
+	name: "ListAppendExpression",
+},
+},
+	},
+},
+},
+},
+	},
+},
+},
+},
+{
+	name: "ListAppendExpression",
+	pos: position{line: 541, col: 1, offset: 15996},
+	expr: &actionExpr{
+	pos: position{line: 541, col: 26, offset: 16023},
+	run: (*parser).callonListAppendExpression1,
+	expr: &seqExpr{
+	pos: position{line: 541, col: 26, offset: 16023},
+	exprs: []interface{}{
+&labeledExpr{
+	pos: position{line: 541, col: 26, offset: 16023},
+	label: "first",
+	expr: &ruleRefExpr{
+	pos: position{line: 541, col: 32, offset: 16029},
+	name: "AndExpression",
+},
+},
+&labeledExpr{
+	pos: position{line: 541, col: 55, offset: 16052},
+	label: "rest",
+	expr: &zeroOrMoreExpr{
+	pos: position{line: 541, col: 60, offset: 16057},
+	expr: &seqExpr{
+	pos: position{line: 541, col: 61, offset: 16058},
+	exprs: []interface{}{
+&ruleRefExpr{
+	pos: position{line: 541, col: 61, offset: 16058},
+	name: "_",
+},
+&litMatcher{
+	pos: position{line: 541, col: 63, offset: 16060},
+	val: "#",
+	ignoreCase: false,
+},
+&ruleRefExpr{
+	pos: position{line: 541, col: 67, offset: 16064},
+	name: "_",
+},
+&labeledExpr{
+	pos: position{line: 541, col: 69, offset: 16066},
+	label: "e",
+	expr: &ruleRefExpr{
+	pos: position{line: 541, col: 71, offset: 16068},
+	name: "AndExpression",
+},
+},
+	},
+},
+},
+},
+	},
+},
+},
+},
+{
+	name: "AndExpression",
+	pos: position{line: 543, col: 1, offset: 16141},
+	expr: &actionExpr{
+	pos: position{line: 543, col: 26, offset: 16168},
+	run: (*parser).callonAndExpression1,
+	expr: &seqExpr{
+	pos: position{line: 543, col: 26, offset: 16168},
+	exprs: []interface{}{
+&labeledExpr{
+	pos: position{line: 543, col: 26, offset: 16168},
+	label: "first",
+	expr: &ruleRefExpr{
+	pos: position{line: 543, col: 32, offset: 16174},
+	name: "CombineExpression",
+},
+},
+&labeledExpr{
+	pos: position{line: 543, col: 55, offset: 16197},
+	label: "rest",
+	expr: &zeroOrMoreExpr{
+	pos: position{line: 543, col: 60, offset: 16202},
+	expr: &seqExpr{
+	pos: position{line: 543, col: 61, offset: 16203},
+	exprs: []interface{}{
+&ruleRefExpr{
+	pos: position{line: 543, col: 61, offset: 16203},
+	name: "_",
+},
+&litMatcher{
+	pos: position{line: 543, col: 63, offset: 16205},
+	val: "&&",
+	ignoreCase: false,
+},
+&ruleRefExpr{
+	pos: position{line: 543, col: 68, offset: 16210},
+	name: "_",
+},
+&labeledExpr{
+	pos: position{line: 543, col: 70, offset: 16212},
+	label: "e",
+	expr: &ruleRefExpr{
+	pos: position{line: 543, col: 72, offset: 16214},
+	name: "CombineExpression",
+},
+},
+	},
+},
+},
+},
+	},
+},
+},
+},
+{
+	name: "CombineExpression",
+	pos: position{line: 545, col: 1, offset: 16284},
+	expr: &actionExpr{
+	pos: position{line: 545, col: 26, offset: 16311},
+	run: (*parser).callonCombineExpression1,
+	expr: &seqExpr{
+	pos: position{line: 545, col: 26, offset: 16311},
+	exprs: []interface{}{
+&labeledExpr{
+	pos: position{line: 545, col: 26, offset: 16311},
+	label: "first",
+	expr: &ruleRefExpr{
+	pos: position{line: 545, col: 32, offset: 16317},
+	name: "PreferExpression",
+},
+},
+&labeledExpr{
+	pos: position{line: 545, col: 55, offset: 16340},
+	label: "rest",
+	expr: &zeroOrMoreExpr{
+	pos: position{line: 545, col: 60, offset: 16345},
+	expr: &seqExpr{
+	pos: position{line: 545, col: 61, offset: 16346},
+	exprs: []interface{}{
+&ruleRefExpr{
+	pos: position{line: 545, col: 61, offset: 16346},
+	name: "_",
+},
+&ruleRefExpr{
+	pos: position{line: 545, col: 63, offset: 16348},
+	name: "Combine",
+},
+&ruleRefExpr{
+	pos: position{line: 545, col: 71, offset: 16356},
+	name: "_",
+},
+&labeledExpr{
+	pos: position{line: 545, col: 73, offset: 16358},
+	label: "e",
+	expr: &ruleRefExpr{
+	pos: position{line: 545, col: 75, offset: 16360},
+	name: "PreferExpression",
+},
+},
+	},
+},
+},
+},
+	},
+},
+},
+},
+{
+	name: "PreferExpression",
+	pos: position{line: 547, col: 1, offset: 16437},
+	expr: &actionExpr{
+	pos: position{line: 547, col: 26, offset: 16464},
+	run: (*parser).callonPreferExpression1,
+	expr: &seqExpr{
+	pos: position{line: 547, col: 26, offset: 16464},
+	exprs: []interface{}{
+&labeledExpr{
+	pos: position{line: 547, col: 26, offset: 16464},
+	label: "first",
+	expr: &ruleRefExpr{
+	pos: position{line: 547, col: 32, offset: 16470},
+	name: "CombineTypesExpression",
+},
+},
+&labeledExpr{
+	pos: position{line: 547, col: 55, offset: 16493},
+	label: "rest",
+	expr: &zeroOrMoreExpr{
+	pos: position{line: 547, col: 60, offset: 16498},
+	expr: &seqExpr{
+	pos: position{line: 547, col: 61, offset: 16499},
+	exprs: []interface{}{
+&ruleRefExpr{
+	pos: position{line: 547, col: 61, offset: 16499},
+	name: "_",
+},
+&ruleRefExpr{
+	pos: position{line: 547, col: 63, offset: 16501},
+	name: "Prefer",
+},
+&ruleRefExpr{
+	pos: position{line: 547, col: 70, offset: 16508},
+	name: "_",
+},
+&labeledExpr{
+	pos: position{line: 547, col: 72, offset: 16510},
+	label: "e",
+	expr: &ruleRefExpr{
+	pos: position{line: 547, col: 74, offset: 16512},
+	name: "CombineTypesExpression",
+},
+},
+	},
+},
+},
+},
+	},
+},
+},
+},
+{
+	name: "CombineTypesExpression",
+	pos: position{line: 549, col: 1, offset: 16606},
+	expr: &actionExpr{
+	pos: position{line: 549, col: 26, offset: 16633},
+	run: (*parser).callonCombineTypesExpression1,
+	expr: &seqExpr{
+	pos: position{line: 549, col: 26, offset: 16633},
+	exprs: []interface{}{
+&labeledExpr{
+	pos: position{line: 549, col: 26, offset: 16633},
+	label: "first",
+	expr: &ruleRefExpr{
+	pos: position{line: 549, col: 32, offset: 16639},
+	name: "TimesExpression",
+},
+},
+&labeledExpr{
+	pos: position{line: 549, col: 55, offset: 16662},
+	label: "rest",
+	expr: &zeroOrMoreExpr{
+	pos: position{line: 549, col: 60, offset: 16667},
+	expr: &seqExpr{
+	pos: position{line: 549, col: 61, offset: 16668},
+	exprs: []interface{}{
+&ruleRefExpr{
+	pos: position{line: 549, col: 61, offset: 16668},
+	name: "_",
+},
+&ruleRefExpr{
+	pos: position{line: 549, col: 63, offset: 16670},
+	name: "CombineTypes",
+},
+&ruleRefExpr{
+	pos: position{line: 549, col: 76, offset: 16683},
+	name: "_",
+},
+&labeledExpr{
+	pos: position{line: 549, col: 78, offset: 16685},
+	label: "e",
+	expr: &ruleRefExpr{
+	pos: position{line: 549, col: 80, offset: 16687},
+	name: "TimesExpression",
+},
+},
+	},
+},
+},
+},
+	},
+},
+},
+},
+{
+	name: "TimesExpression",
+	pos: position{line: 551, col: 1, offset: 16767},
+	expr: &actionExpr{
+	pos: position{line: 551, col: 26, offset: 16794},
+	run: (*parser).callonTimesExpression1,
+	expr: &seqExpr{
+	pos: position{line: 551, col: 26, offset: 16794},
+	exprs: []interface{}{
+&labeledExpr{
+	pos: position{line: 551, col: 26, offset: 16794},
+	label: "first",
+	expr: &ruleRefExpr{
+	pos: position{line: 551, col: 32, offset: 16800},
+	name: "EqualExpression",
+},
+},
+&labeledExpr{
+	pos: position{line: 551, col: 55, offset: 16823},
+	label: "rest",
+	expr: &zeroOrMoreExpr{
+	pos: position{line: 551, col: 60, offset: 16828},
+	expr: &seqExpr{
+	pos: position{line: 551, col: 61, offset: 16829},
+	exprs: []interface{}{
+&ruleRefExpr{
+	pos: position{line: 551, col: 61, offset: 16829},
+	name: "_",
+},
+&litMatcher{
+	pos: position{line: 551, col: 63, offset: 16831},
+	val: "*",
+	ignoreCase: false,
+},
+&ruleRefExpr{
+	pos: position{line: 551, col: 67, offset: 16835},
+	name: "_",
+},
+&labeledExpr{
+	pos: position{line: 551, col: 69, offset: 16837},
+	label: "e",
+	expr: &ruleRefExpr{
+	pos: position{line: 551, col: 71, offset: 16839},
+	name: "EqualExpression",
+},
+},
+	},
+},
+},
+},
+	},
+},
+},
+},
+{
+	name: "EqualExpression",
+	pos: position{line: 553, col: 1, offset: 16909},
+	expr: &actionExpr{
+	pos: position{line: 553, col: 26, offset: 16936},
+	run: (*parser).callonEqualExpression1,
+	expr: &seqExpr{
+	pos: position{line: 553, col: 26, offset: 16936},
+	exprs: []interface{}{
+&labeledExpr{
+	pos: position{line: 553, col: 26, offset: 16936},
+	label: "first",
+	expr: &ruleRefExpr{
+	pos: position{line: 553, col: 32, offset: 16942},
+	name: "NotEqualExpression",
+},
+},
+&labeledExpr{
+	pos: position{line: 553, col: 55, offset: 16965},
+	label: "rest",
+	expr: &zeroOrMoreExpr{
+	pos: position{line: 553, col: 60, offset: 16970},
+	expr: &seqExpr{
+	pos: position{line: 553, col: 61, offset: 16971},
+	exprs: []interface{}{
+&ruleRefExpr{
+	pos: position{line: 553, col: 61, offset: 16971},
+	name: "_",
+},
+&litMatcher{
+	pos: position{line: 553, col: 63, offset: 16973},
+	val: "==",
+	ignoreCase: false,
+},
+&ruleRefExpr{
+	pos: position{line: 553, col: 68, offset: 16978},
+	name: "_",
+},
+&labeledExpr{
+	pos: position{line: 553, col: 70, offset: 16980},
+	label: "e",
+	expr: &ruleRefExpr{
+	pos: position{line: 553, col: 72, offset: 16982},
+	name: "NotEqualExpression",
+},
+},
+	},
+},
+},
+},
+	},
+},
+},
+},
+{
+	name: "NotEqualExpression",
+	pos: position{line: 555, col: 1, offset: 17052},
+	expr: &actionExpr{
+	pos: position{line: 555, col: 26, offset: 17079},
+	run: (*parser).callonNotEqualExpression1,
+	expr: &seqExpr{
+	pos: position{line: 555, col: 26, offset: 17079},
+	exprs: []interface{}{
+&labeledExpr{
+	pos: position{line: 555, col: 26, offset: 17079},
+	label: "first",
+	expr: &ruleRefExpr{
+	pos: position{line: 555, col: 32, offset: 17085},
+	name: "EquivalentExpression",
+},
+},
+&labeledExpr{
+	pos: position{line: 555, col: 54, offset: 17107},
+	label: "rest",
+	expr: &zeroOrMoreExpr{
+	pos: position{line: 555, col: 59, offset: 17112},
+	expr: &seqExpr{
+	pos: position{line: 555, col: 60, offset: 17113},
+	exprs: []interface{}{
+&ruleRefExpr{
+	pos: position{line: 555, col: 60, offset: 17113},
+	name: "_",
+},
+&litMatcher{
+	pos: position{line: 555, col: 62, offset: 17115},
+	val: "!=",
+	ignoreCase: false,
+},
+&ruleRefExpr{
+	pos: position{line: 555, col: 67, offset: 17120},
+	name: "_",
+},
+&labeledExpr{
+	pos: position{line: 555, col: 69, offset: 17122},
+	label: "e",
+	expr: &ruleRefExpr{
+	pos: position{line: 555, col: 71, offset: 17124},
+	name: "EquivalentExpression",
+},
+},
+	},
+},
+},
+},
+	},
+},
+},
+},
+{
+	name: "EquivalentExpression",
+	pos: position{line: 557, col: 1, offset: 17196},
+	expr: &actionExpr{
+	pos: position{line: 557, col: 28, offset: 17225},
+	run: (*parser).callonEquivalentExpression1,
+	expr: &seqExpr{
+	pos: position{line: 557, col: 28, offset: 17225},
+	exprs: []interface{}{
+&labeledExpr{
+	pos: position{line: 557, col: 28, offset: 17225},
+	label: "first",
+	expr: &ruleRefExpr{
+	pos: position{line: 557, col: 34, offset: 17231},
+	name: "ApplicationExpression",
+},
+},
+&labeledExpr{
+	pos: position{line: 557, col: 57, offset: 17254},
+	label: "rest",
+	expr: &zeroOrMoreExpr{
+	pos: position{line: 557, col: 62, offset: 17259},
+	expr: &seqExpr{
+	pos: position{line: 557, col: 63, offset: 17260},
+	exprs: []interface{}{
+&ruleRefExpr{
+	pos: position{line: 557, col: 63, offset: 17260},
+	name: "_",
+},
+&ruleRefExpr{
+	pos: position{line: 557, col: 65, offset: 17262},
+	name: "Equivalent",
+},
+&ruleRefExpr{
+	pos: position{line: 557, col: 76, offset: 17273},
+	name: "_",
+},
+&labeledExpr{
+	pos: position{line: 557, col: 78, offset: 17275},
+	label: "e",
+	expr: &ruleRefExpr{
+	pos: position{line: 557, col: 80, offset: 17277},
+	name: "ApplicationExpression",
+},
+},
+	},
+},
+},
+},
+	},
+},
+},
+},
+{
+	name: "ApplicationExpression",
+	pos: position{line: 560, col: 1, offset: 17354},
+	expr: &actionExpr{
+	pos: position{line: 560, col: 25, offset: 17380},
+	run: (*parser).callonApplicationExpression1,
+	expr: &seqExpr{
+	pos: position{line: 560, col: 25, offset: 17380},
+	exprs: []interface{}{
+&labeledExpr{
+	pos: position{line: 560, col: 25, offset: 17380},
+	label: "f",
+	expr: &ruleRefExpr{
+	pos: position{line: 560, col: 27, offset: 17382},
+	name: "FirstApplicationExpression",
+},
+},
+&labeledExpr{
+	pos: position{line: 560, col: 54, offset: 17409},
+	label: "rest",
+	expr: &zeroOrMoreExpr{
+	pos: position{line: 560, col: 59, offset: 17414},
+	expr: &seqExpr{
+	pos: position{line: 560, col: 60, offset: 17415},
+	exprs: []interface{}{
+&ruleRefExpr{
+	pos: position{line: 560, col: 60, offset: 17415},
+	name: "_1",
+},
+&ruleRefExpr{
+	pos: position{line: 560, col: 63, offset: 17418},
+	name: "ImportExpression",
+},
+	},
+},
+},
+},
+	},
+},
+},
+},
+{
+	name: "FirstApplicationExpression",
+	pos: position{line: 569, col: 1, offset: 17661},
 	expr: &choiceExpr{
-	pos: position{line: 494, col: 7, offset: 13762},
+	pos: position{line: 570, col: 8, offset: 17699},
 	alternatives: []interface{}{
 &actionExpr{
-	pos: position{line: 494, col: 7, offset: 13762},
-	run: (*parser).callonExpression2,
-	expr: &seqExpr{
-	pos: position{line: 494, col: 7, offset: 13762},
-	exprs: []interface{}{
-&ruleRefExpr{
-	pos: position{line: 494, col: 7, offset: 13762},
-	name: "Lambda",
-},
-&ruleRefExpr{
-	pos: position{line: 494, col: 14, offset: 13769},
+	pos: position{line: 570, col: 8, offset: 17699},
+	run: (*parser).callonFirstApplicationExpression2,
+	expr: &seqExpr{
+	pos: position{line: 570, col: 8, offset: 17699},
+	exprs: []interface{}{
+&ruleRefExpr{
+	pos: position{line: 570, col: 8, offset: 17699},
+	name: "Merge",
+},
+&ruleRefExpr{
+	pos: position{line: 570, col: 14, offset: 17705},
+	name: "_1",
+},
+&labeledExpr{
+	pos: position{line: 570, col: 17, offset: 17708},
+	label: "h",
+	expr: &ruleRefExpr{
+	pos: position{line: 570, col: 19, offset: 17710},
+	name: "ImportExpression",
+},
+},
+&ruleRefExpr{
+	pos: position{line: 570, col: 36, offset: 17727},
+	name: "_1",
+},
+&labeledExpr{
+	pos: position{line: 570, col: 39, offset: 17730},
+	label: "u",
+	expr: &ruleRefExpr{
+	pos: position{line: 570, col: 41, offset: 17732},
+	name: "ImportExpression",
+},
+},
+	},
+},
+},
+&actionExpr{
+	pos: position{line: 573, col: 8, offset: 17835},
+	run: (*parser).callonFirstApplicationExpression11,
+	expr: &seqExpr{
+	pos: position{line: 573, col: 8, offset: 17835},
+	exprs: []interface{}{
+&ruleRefExpr{
+	pos: position{line: 573, col: 8, offset: 17835},
+	name: "Some",
+},
+&ruleRefExpr{
+	pos: position{line: 573, col: 13, offset: 17840},
+	name: "_1",
+},
+&labeledExpr{
+	pos: position{line: 573, col: 16, offset: 17843},
+	label: "e",
+	expr: &ruleRefExpr{
+	pos: position{line: 573, col: 18, offset: 17845},
+	name: "ImportExpression",
+},
+},
+	},
+},
+},
+&actionExpr{
+	pos: position{line: 574, col: 8, offset: 17900},
+	run: (*parser).callonFirstApplicationExpression17,
+	expr: &seqExpr{
+	pos: position{line: 574, col: 8, offset: 17900},
+	exprs: []interface{}{
+&ruleRefExpr{
+	pos: position{line: 574, col: 8, offset: 17900},
+	name: "toMap",
+},
+&ruleRefExpr{
+	pos: position{line: 574, col: 14, offset: 17906},
+	name: "_1",
+},
+&labeledExpr{
+	pos: position{line: 574, col: 17, offset: 17909},
+	label: "e",
+	expr: &ruleRefExpr{
+	pos: position{line: 574, col: 19, offset: 17911},
+	name: "ImportExpression",
+},
+},
+	},
+},
+},
+&ruleRefExpr{
+	pos: position{line: 575, col: 8, offset: 17975},
+	name: "ImportExpression",
+},
+	},
+},
+},
+{
+	name: "ImportExpression",
+	pos: position{line: 577, col: 1, offset: 17993},
+	expr: &choiceExpr{
+	pos: position{line: 577, col: 20, offset: 18014},
+	alternatives: []interface{}{
+&ruleRefExpr{
+	pos: position{line: 577, col: 20, offset: 18014},
+	name: "Import",
+},
+&ruleRefExpr{
+	pos: position{line: 577, col: 29, offset: 18023},
+	name: "SelectorExpression",
+},
+	},
+},
+},
+{
+	name: "SelectorExpression",
+	pos: position{line: 579, col: 1, offset: 18043},
+	expr: &actionExpr{
+	pos: position{line: 579, col: 22, offset: 18066},
+	run: (*parser).callonSelectorExpression1,
+	expr: &seqExpr{
+	pos: position{line: 579, col: 22, offset: 18066},
+	exprs: []interface{}{
+&labeledExpr{
+	pos: position{line: 579, col: 22, offset: 18066},
+	label: "e",
+	expr: &ruleRefExpr{
+	pos: position{line: 579, col: 24, offset: 18068},
+	name: "PrimitiveExpression",
+},
+},
+&labeledExpr{
+	pos: position{line: 579, col: 44, offset: 18088},
+	label: "ls",
+	expr: &zeroOrMoreExpr{
+	pos: position{line: 579, col: 47, offset: 18091},
+	expr: &seqExpr{
+	pos: position{line: 579, col: 48, offset: 18092},
+	exprs: []interface{}{
+&ruleRefExpr{
+	pos: position{line: 579, col: 48, offset: 18092},
 	name: "_",
 },
 &litMatcher{
-	pos: position{line: 494, col: 16, offset: 13771},
-=======
-	pos: position{line: 490, col: 1, offset: 13616},
+	pos: position{line: 579, col: 50, offset: 18094},
+	val: ".",
+	ignoreCase: false,
+},
+&ruleRefExpr{
+	pos: position{line: 579, col: 54, offset: 18098},
+	name: "_",
+},
+&ruleRefExpr{
+	pos: position{line: 579, col: 56, offset: 18100},
+	name: "Selector",
+},
+	},
+},
+},
+},
+	},
+},
+},
+},
+{
+	name: "Selector",
+	pos: position{line: 598, col: 1, offset: 18653},
 	expr: &choiceExpr{
-	pos: position{line: 491, col: 7, offset: 13637},
+	pos: position{line: 598, col: 12, offset: 18666},
+	alternatives: []interface{}{
+&ruleRefExpr{
+	pos: position{line: 598, col: 12, offset: 18666},
+	name: "AnyLabel",
+},
+&ruleRefExpr{
+	pos: position{line: 598, col: 23, offset: 18677},
+	name: "Labels",
+},
+&ruleRefExpr{
+	pos: position{line: 598, col: 32, offset: 18686},
+	name: "TypeSelector",
+},
+	},
+},
+},
+{
+	name: "Labels",
+	pos: position{line: 600, col: 1, offset: 18700},
+	expr: &actionExpr{
+	pos: position{line: 600, col: 10, offset: 18711},
+	run: (*parser).callonLabels1,
+	expr: &seqExpr{
+	pos: position{line: 600, col: 10, offset: 18711},
+	exprs: []interface{}{
+&litMatcher{
+	pos: position{line: 600, col: 10, offset: 18711},
+	val: "{",
+	ignoreCase: false,
+},
+&ruleRefExpr{
+	pos: position{line: 600, col: 14, offset: 18715},
+	name: "_",
+},
+&labeledExpr{
+	pos: position{line: 600, col: 16, offset: 18717},
+	label: "optclauses",
+	expr: &zeroOrOneExpr{
+	pos: position{line: 600, col: 27, offset: 18728},
+	expr: &seqExpr{
+	pos: position{line: 600, col: 29, offset: 18730},
+	exprs: []interface{}{
+&ruleRefExpr{
+	pos: position{line: 600, col: 29, offset: 18730},
+	name: "AnyLabel",
+},
+&ruleRefExpr{
+	pos: position{line: 600, col: 38, offset: 18739},
+	name: "_",
+},
+&zeroOrMoreExpr{
+	pos: position{line: 600, col: 40, offset: 18741},
+	expr: &seqExpr{
+	pos: position{line: 600, col: 41, offset: 18742},
+	exprs: []interface{}{
+&litMatcher{
+	pos: position{line: 600, col: 41, offset: 18742},
+	val: ",",
+	ignoreCase: false,
+},
+&ruleRefExpr{
+	pos: position{line: 600, col: 45, offset: 18746},
+	name: "_",
+},
+&ruleRefExpr{
+	pos: position{line: 600, col: 47, offset: 18748},
+	name: "AnyLabel",
+},
+&ruleRefExpr{
+	pos: position{line: 600, col: 56, offset: 18757},
+	name: "_",
+},
+	},
+},
+},
+	},
+},
+},
+},
+&litMatcher{
+	pos: position{line: 600, col: 64, offset: 18765},
+	val: "}",
+	ignoreCase: false,
+},
+	},
+},
+},
+},
+{
+	name: "TypeSelector",
+	pos: position{line: 610, col: 1, offset: 19061},
+	expr: &actionExpr{
+	pos: position{line: 610, col: 16, offset: 19078},
+	run: (*parser).callonTypeSelector1,
+	expr: &seqExpr{
+	pos: position{line: 610, col: 16, offset: 19078},
+	exprs: []interface{}{
+&litMatcher{
+	pos: position{line: 610, col: 16, offset: 19078},
+	val: "(",
+	ignoreCase: false,
+},
+&ruleRefExpr{
+	pos: position{line: 610, col: 20, offset: 19082},
+	name: "_",
+},
+&labeledExpr{
+	pos: position{line: 610, col: 22, offset: 19084},
+	label: "e",
+	expr: &ruleRefExpr{
+	pos: position{line: 610, col: 24, offset: 19086},
+	name: "Expression",
+},
+},
+&ruleRefExpr{
+	pos: position{line: 610, col: 35, offset: 19097},
+	name: "_",
+},
+&litMatcher{
+	pos: position{line: 610, col: 37, offset: 19099},
+	val: ")",
+	ignoreCase: false,
+},
+	},
+},
+},
+},
+{
+	name: "PrimitiveExpression",
+	pos: position{line: 612, col: 1, offset: 19122},
+	expr: &choiceExpr{
+	pos: position{line: 613, col: 7, offset: 19152},
+	alternatives: []interface{}{
+&ruleRefExpr{
+	pos: position{line: 613, col: 7, offset: 19152},
+	name: "DoubleLiteral",
+},
+&ruleRefExpr{
+	pos: position{line: 614, col: 7, offset: 19172},
+	name: "NaturalLiteral",
+},
+&ruleRefExpr{
+	pos: position{line: 615, col: 7, offset: 19193},
+	name: "IntegerLiteral",
+},
+&ruleRefExpr{
+	pos: position{line: 616, col: 7, offset: 19214},
+	name: "TextLiteral",
+},
+&actionExpr{
+	pos: position{line: 617, col: 7, offset: 19232},
+	run: (*parser).callonPrimitiveExpression6,
+	expr: &seqExpr{
+	pos: position{line: 617, col: 7, offset: 19232},
+	exprs: []interface{}{
+&litMatcher{
+	pos: position{line: 617, col: 7, offset: 19232},
+	val: "{",
+	ignoreCase: false,
+},
+&ruleRefExpr{
+	pos: position{line: 617, col: 11, offset: 19236},
+	name: "_",
+},
+&labeledExpr{
+	pos: position{line: 617, col: 13, offset: 19238},
+	label: "r",
+	expr: &ruleRefExpr{
+	pos: position{line: 617, col: 15, offset: 19240},
+	name: "RecordTypeOrLiteral",
+},
+},
+&ruleRefExpr{
+	pos: position{line: 617, col: 35, offset: 19260},
+	name: "_",
+},
+&litMatcher{
+	pos: position{line: 617, col: 37, offset: 19262},
+	val: "}",
+	ignoreCase: false,
+},
+	},
+},
+},
+&actionExpr{
+	pos: position{line: 618, col: 7, offset: 19290},
+	run: (*parser).callonPrimitiveExpression14,
+	expr: &seqExpr{
+	pos: position{line: 618, col: 7, offset: 19290},
+	exprs: []interface{}{
+&litMatcher{
+	pos: position{line: 618, col: 7, offset: 19290},
+	val: "<",
+	ignoreCase: false,
+},
+&ruleRefExpr{
+	pos: position{line: 618, col: 11, offset: 19294},
+	name: "_",
+},
+&labeledExpr{
+	pos: position{line: 618, col: 13, offset: 19296},
+	label: "u",
+	expr: &ruleRefExpr{
+	pos: position{line: 618, col: 15, offset: 19298},
+	name: "UnionType",
+},
+},
+&ruleRefExpr{
+	pos: position{line: 618, col: 25, offset: 19308},
+	name: "_",
+},
+&litMatcher{
+	pos: position{line: 618, col: 27, offset: 19310},
+	val: ">",
+	ignoreCase: false,
+},
+	},
+},
+},
+&ruleRefExpr{
+	pos: position{line: 619, col: 7, offset: 19338},
+	name: "NonEmptyListLiteral",
+},
+&ruleRefExpr{
+	pos: position{line: 620, col: 7, offset: 19364},
+	name: "Identifier",
+},
+&actionExpr{
+	pos: position{line: 621, col: 7, offset: 19381},
+	run: (*parser).callonPrimitiveExpression24,
+	expr: &seqExpr{
+	pos: position{line: 621, col: 7, offset: 19381},
+	exprs: []interface{}{
+&litMatcher{
+	pos: position{line: 621, col: 7, offset: 19381},
+	val: "(",
+	ignoreCase: false,
+},
+&ruleRefExpr{
+	pos: position{line: 621, col: 11, offset: 19385},
+	name: "_",
+},
+&labeledExpr{
+	pos: position{line: 621, col: 14, offset: 19388},
+	label: "e",
+	expr: &ruleRefExpr{
+	pos: position{line: 621, col: 16, offset: 19390},
+	name: "Expression",
+},
+},
+&ruleRefExpr{
+	pos: position{line: 621, col: 27, offset: 19401},
+	name: "_",
+},
+&litMatcher{
+	pos: position{line: 621, col: 29, offset: 19403},
+	val: ")",
+	ignoreCase: false,
+},
+	},
+},
+},
+	},
+},
+},
+{
+	name: "RecordTypeOrLiteral",
+	pos: position{line: 623, col: 1, offset: 19426},
+	expr: &choiceExpr{
+	pos: position{line: 624, col: 7, offset: 19456},
 	alternatives: []interface{}{
 &actionExpr{
-	pos: position{line: 491, col: 7, offset: 13637},
-	run: (*parser).callonExpression2,
-	expr: &seqExpr{
-	pos: position{line: 491, col: 7, offset: 13637},
-	exprs: []interface{}{
-&ruleRefExpr{
-	pos: position{line: 491, col: 7, offset: 13637},
-	name: "Lambda",
-},
-&ruleRefExpr{
-	pos: position{line: 491, col: 14, offset: 13644},
+	pos: position{line: 624, col: 7, offset: 19456},
+	run: (*parser).callonRecordTypeOrLiteral2,
+	expr: &litMatcher{
+	pos: position{line: 624, col: 7, offset: 19456},
+	val: "=",
+	ignoreCase: false,
+},
+},
+&ruleRefExpr{
+	pos: position{line: 625, col: 7, offset: 19494},
+	name: "NonEmptyRecordType",
+},
+&ruleRefExpr{
+	pos: position{line: 626, col: 7, offset: 19519},
+	name: "NonEmptyRecordLiteral",
+},
+&actionExpr{
+	pos: position{line: 627, col: 7, offset: 19547},
+	run: (*parser).callonRecordTypeOrLiteral6,
+	expr: &litMatcher{
+	pos: position{line: 627, col: 7, offset: 19547},
+	val: "",
+	ignoreCase: false,
+},
+},
+	},
+},
+},
+{
+	name: "RecordTypeField",
+	pos: position{line: 629, col: 1, offset: 19576},
+	expr: &actionExpr{
+	pos: position{line: 629, col: 19, offset: 19596},
+	run: (*parser).callonRecordTypeField1,
+	expr: &seqExpr{
+	pos: position{line: 629, col: 19, offset: 19596},
+	exprs: []interface{}{
+&labeledExpr{
+	pos: position{line: 629, col: 19, offset: 19596},
+	label: "name",
+	expr: &ruleRefExpr{
+	pos: position{line: 629, col: 24, offset: 19601},
+	name: "AnyLabel",
+},
+},
+&ruleRefExpr{
+	pos: position{line: 629, col: 33, offset: 19610},
 	name: "_",
 },
 &litMatcher{
-	pos: position{line: 491, col: 16, offset: 13646},
->>>>>>> ea820162
-	val: "(",
-	ignoreCase: false,
-},
-&ruleRefExpr{
-<<<<<<< HEAD
-	pos: position{line: 494, col: 20, offset: 13775},
+	pos: position{line: 629, col: 35, offset: 19612},
+	val: ":",
+	ignoreCase: false,
+},
+&ruleRefExpr{
+	pos: position{line: 629, col: 39, offset: 19616},
+	name: "_1",
+},
+&labeledExpr{
+	pos: position{line: 629, col: 42, offset: 19619},
+	label: "expr",
+	expr: &ruleRefExpr{
+	pos: position{line: 629, col: 47, offset: 19624},
+	name: "Expression",
+},
+},
+	},
+},
+},
+},
+{
+	name: "MoreRecordType",
+	pos: position{line: 632, col: 1, offset: 19681},
+	expr: &actionExpr{
+	pos: position{line: 632, col: 18, offset: 19700},
+	run: (*parser).callonMoreRecordType1,
+	expr: &seqExpr{
+	pos: position{line: 632, col: 18, offset: 19700},
+	exprs: []interface{}{
+&ruleRefExpr{
+	pos: position{line: 632, col: 18, offset: 19700},
 	name: "_",
 },
-&labeledExpr{
-	pos: position{line: 494, col: 22, offset: 13777},
-	label: "label",
-	expr: &ruleRefExpr{
-	pos: position{line: 494, col: 28, offset: 13783},
-=======
-	pos: position{line: 491, col: 20, offset: 13650},
+&litMatcher{
+	pos: position{line: 632, col: 20, offset: 19702},
+	val: ",",
+	ignoreCase: false,
+},
+&ruleRefExpr{
+	pos: position{line: 632, col: 24, offset: 19706},
 	name: "_",
 },
 &labeledExpr{
-	pos: position{line: 491, col: 22, offset: 13652},
-	label: "label",
-	expr: &ruleRefExpr{
-	pos: position{line: 491, col: 28, offset: 13658},
->>>>>>> ea820162
-	name: "NonreservedLabel",
-},
-},
-&ruleRefExpr{
-<<<<<<< HEAD
-	pos: position{line: 494, col: 45, offset: 13800},
-	name: "_",
-},
-&litMatcher{
-	pos: position{line: 494, col: 47, offset: 13802},
-=======
-	pos: position{line: 491, col: 45, offset: 13675},
-	name: "_",
-},
-&litMatcher{
-	pos: position{line: 491, col: 47, offset: 13677},
->>>>>>> ea820162
-	val: ":",
-	ignoreCase: false,
-},
-&ruleRefExpr{
-<<<<<<< HEAD
-	pos: position{line: 494, col: 51, offset: 13806},
-	name: "_1",
-},
-&labeledExpr{
-	pos: position{line: 494, col: 54, offset: 13809},
-	label: "t",
-	expr: &ruleRefExpr{
-	pos: position{line: 494, col: 56, offset: 13811},
-=======
-	pos: position{line: 491, col: 51, offset: 13681},
-	name: "_1",
-},
-&labeledExpr{
-	pos: position{line: 491, col: 54, offset: 13684},
-	label: "t",
-	expr: &ruleRefExpr{
-	pos: position{line: 491, col: 56, offset: 13686},
->>>>>>> ea820162
-	name: "Expression",
-},
-},
-&ruleRefExpr{
-<<<<<<< HEAD
-	pos: position{line: 494, col: 67, offset: 13822},
-	name: "_",
-},
-&litMatcher{
-	pos: position{line: 494, col: 69, offset: 13824},
-=======
-	pos: position{line: 491, col: 67, offset: 13697},
-	name: "_",
-},
-&litMatcher{
-	pos: position{line: 491, col: 69, offset: 13699},
->>>>>>> ea820162
-	val: ")",
-	ignoreCase: false,
-},
-&ruleRefExpr{
-<<<<<<< HEAD
-	pos: position{line: 494, col: 73, offset: 13828},
-	name: "_",
-},
-&ruleRefExpr{
-	pos: position{line: 494, col: 75, offset: 13830},
-	name: "Arrow",
-},
-&ruleRefExpr{
-	pos: position{line: 494, col: 81, offset: 13836},
-	name: "_",
-},
-&labeledExpr{
-	pos: position{line: 494, col: 83, offset: 13838},
-	label: "body",
-	expr: &ruleRefExpr{
-	pos: position{line: 494, col: 88, offset: 13843},
-=======
-	pos: position{line: 491, col: 73, offset: 13703},
-	name: "_",
-},
-&ruleRefExpr{
-	pos: position{line: 491, col: 75, offset: 13705},
-	name: "Arrow",
-},
-&ruleRefExpr{
-	pos: position{line: 491, col: 81, offset: 13711},
-	name: "_",
-},
-&labeledExpr{
-	pos: position{line: 491, col: 83, offset: 13713},
-	label: "body",
-	expr: &ruleRefExpr{
-	pos: position{line: 491, col: 88, offset: 13718},
->>>>>>> ea820162
-	name: "Expression",
-},
-},
-	},
-},
-},
-&actionExpr{
-<<<<<<< HEAD
-	pos: position{line: 497, col: 7, offset: 13960},
-	run: (*parser).callonExpression22,
-	expr: &seqExpr{
-	pos: position{line: 497, col: 7, offset: 13960},
-	exprs: []interface{}{
-&ruleRefExpr{
-	pos: position{line: 497, col: 7, offset: 13960},
-	name: "If",
-},
-&ruleRefExpr{
-	pos: position{line: 497, col: 10, offset: 13963},
-	name: "_1",
-},
-&labeledExpr{
-	pos: position{line: 497, col: 13, offset: 13966},
-	label: "cond",
-	expr: &ruleRefExpr{
-	pos: position{line: 497, col: 18, offset: 13971},
-=======
-	pos: position{line: 494, col: 7, offset: 13835},
-	run: (*parser).callonExpression22,
-	expr: &seqExpr{
-	pos: position{line: 494, col: 7, offset: 13835},
-	exprs: []interface{}{
-&ruleRefExpr{
-	pos: position{line: 494, col: 7, offset: 13835},
-	name: "If",
-},
-&ruleRefExpr{
-	pos: position{line: 494, col: 10, offset: 13838},
-	name: "_1",
-},
-&labeledExpr{
-	pos: position{line: 494, col: 13, offset: 13841},
-	label: "cond",
-	expr: &ruleRefExpr{
-	pos: position{line: 494, col: 18, offset: 13846},
->>>>>>> ea820162
-	name: "Expression",
-},
-},
-&ruleRefExpr{
-<<<<<<< HEAD
-	pos: position{line: 497, col: 29, offset: 13982},
-	name: "_",
-},
-&ruleRefExpr{
-	pos: position{line: 497, col: 31, offset: 13984},
-	name: "Then",
-},
-&ruleRefExpr{
-	pos: position{line: 497, col: 36, offset: 13989},
-	name: "_1",
-},
-&labeledExpr{
-	pos: position{line: 497, col: 39, offset: 13992},
-	label: "t",
-	expr: &ruleRefExpr{
-	pos: position{line: 497, col: 41, offset: 13994},
-=======
-	pos: position{line: 494, col: 29, offset: 13857},
-	name: "_",
-},
-&ruleRefExpr{
-	pos: position{line: 494, col: 31, offset: 13859},
-	name: "Then",
-},
-&ruleRefExpr{
-	pos: position{line: 494, col: 36, offset: 13864},
-	name: "_1",
-},
-&labeledExpr{
-	pos: position{line: 494, col: 39, offset: 13867},
-	label: "t",
-	expr: &ruleRefExpr{
-	pos: position{line: 494, col: 41, offset: 13869},
->>>>>>> ea820162
-	name: "Expression",
-},
-},
-&ruleRefExpr{
-<<<<<<< HEAD
-	pos: position{line: 497, col: 52, offset: 14005},
-	name: "_",
-},
-&ruleRefExpr{
-	pos: position{line: 497, col: 54, offset: 14007},
-	name: "Else",
-},
-&ruleRefExpr{
-	pos: position{line: 497, col: 59, offset: 14012},
-	name: "_1",
-},
-&labeledExpr{
-	pos: position{line: 497, col: 62, offset: 14015},
+	pos: position{line: 632, col: 26, offset: 19708},
 	label: "f",
 	expr: &ruleRefExpr{
-	pos: position{line: 497, col: 64, offset: 14017},
-=======
-	pos: position{line: 494, col: 52, offset: 13880},
-	name: "_",
-},
-&ruleRefExpr{
-	pos: position{line: 494, col: 54, offset: 13882},
-	name: "Else",
-},
-&ruleRefExpr{
-	pos: position{line: 494, col: 59, offset: 13887},
-	name: "_1",
-},
-&labeledExpr{
-	pos: position{line: 494, col: 62, offset: 13890},
-	label: "f",
-	expr: &ruleRefExpr{
-	pos: position{line: 494, col: 64, offset: 13892},
->>>>>>> ea820162
-	name: "Expression",
-},
-},
-	},
-},
-},
-&actionExpr{
-<<<<<<< HEAD
-	pos: position{line: 500, col: 7, offset: 14103},
-	run: (*parser).callonExpression38,
-	expr: &seqExpr{
-	pos: position{line: 500, col: 7, offset: 14103},
-	exprs: []interface{}{
-&labeledExpr{
-	pos: position{line: 500, col: 7, offset: 14103},
-	label: "bindings",
-	expr: &oneOrMoreExpr{
-	pos: position{line: 500, col: 16, offset: 14112},
-	expr: &ruleRefExpr{
-	pos: position{line: 500, col: 16, offset: 14112},
-=======
-	pos: position{line: 497, col: 7, offset: 13978},
-	run: (*parser).callonExpression38,
-	expr: &seqExpr{
-	pos: position{line: 497, col: 7, offset: 13978},
-	exprs: []interface{}{
-&labeledExpr{
-	pos: position{line: 497, col: 7, offset: 13978},
-	label: "bindings",
-	expr: &oneOrMoreExpr{
-	pos: position{line: 497, col: 16, offset: 13987},
-	expr: &ruleRefExpr{
-	pos: position{line: 497, col: 16, offset: 13987},
->>>>>>> ea820162
-	name: "LetBinding",
-},
-},
-},
-&ruleRefExpr{
-<<<<<<< HEAD
-	pos: position{line: 500, col: 28, offset: 14124},
-	name: "In",
-},
-&ruleRefExpr{
-	pos: position{line: 500, col: 31, offset: 14127},
-	name: "_1",
-},
-&labeledExpr{
-	pos: position{line: 500, col: 34, offset: 14130},
-	label: "b",
-	expr: &ruleRefExpr{
-	pos: position{line: 500, col: 36, offset: 14132},
-=======
-	pos: position{line: 497, col: 28, offset: 13999},
-	name: "In",
-},
-&ruleRefExpr{
-	pos: position{line: 497, col: 31, offset: 14002},
-	name: "_1",
-},
-&labeledExpr{
-	pos: position{line: 497, col: 34, offset: 14005},
-	label: "b",
-	expr: &ruleRefExpr{
-	pos: position{line: 497, col: 36, offset: 14007},
->>>>>>> ea820162
-	name: "Expression",
-},
-},
-	},
-},
-},
-&actionExpr{
-<<<<<<< HEAD
-	pos: position{line: 507, col: 7, offset: 14372},
-	run: (*parser).callonExpression47,
-	expr: &seqExpr{
-	pos: position{line: 507, col: 7, offset: 14372},
-	exprs: []interface{}{
-&ruleRefExpr{
-	pos: position{line: 507, col: 7, offset: 14372},
-	name: "Forall",
-},
-&ruleRefExpr{
-	pos: position{line: 507, col: 14, offset: 14379},
-	name: "_",
-},
-&litMatcher{
-	pos: position{line: 507, col: 16, offset: 14381},
-=======
-	pos: position{line: 504, col: 7, offset: 14247},
-	run: (*parser).callonExpression47,
-	expr: &seqExpr{
-	pos: position{line: 504, col: 7, offset: 14247},
-	exprs: []interface{}{
-&ruleRefExpr{
-	pos: position{line: 504, col: 7, offset: 14247},
-	name: "Forall",
-},
-&ruleRefExpr{
-	pos: position{line: 504, col: 14, offset: 14254},
-	name: "_",
-},
-&litMatcher{
-	pos: position{line: 504, col: 16, offset: 14256},
->>>>>>> ea820162
-	val: "(",
-	ignoreCase: false,
-},
-&ruleRefExpr{
-<<<<<<< HEAD
-	pos: position{line: 507, col: 20, offset: 14385},
-	name: "_",
-},
-&labeledExpr{
-	pos: position{line: 507, col: 22, offset: 14387},
-	label: "label",
-	expr: &ruleRefExpr{
-	pos: position{line: 507, col: 28, offset: 14393},
-=======
-	pos: position{line: 504, col: 20, offset: 14260},
-	name: "_",
-},
-&labeledExpr{
-	pos: position{line: 504, col: 22, offset: 14262},
-	label: "label",
-	expr: &ruleRefExpr{
-	pos: position{line: 504, col: 28, offset: 14268},
->>>>>>> ea820162
-	name: "NonreservedLabel",
-},
-},
-&ruleRefExpr{
-<<<<<<< HEAD
-	pos: position{line: 507, col: 45, offset: 14410},
-	name: "_",
-},
-&litMatcher{
-	pos: position{line: 507, col: 47, offset: 14412},
-=======
-	pos: position{line: 504, col: 45, offset: 14285},
-	name: "_",
-},
-&litMatcher{
-	pos: position{line: 504, col: 47, offset: 14287},
->>>>>>> ea820162
-	val: ":",
-	ignoreCase: false,
-},
-&ruleRefExpr{
-<<<<<<< HEAD
-	pos: position{line: 507, col: 51, offset: 14416},
-	name: "_1",
-},
-&labeledExpr{
-	pos: position{line: 507, col: 54, offset: 14419},
-	label: "t",
-	expr: &ruleRefExpr{
-	pos: position{line: 507, col: 56, offset: 14421},
-=======
-	pos: position{line: 504, col: 51, offset: 14291},
-	name: "_1",
-},
-&labeledExpr{
-	pos: position{line: 504, col: 54, offset: 14294},
-	label: "t",
-	expr: &ruleRefExpr{
-	pos: position{line: 504, col: 56, offset: 14296},
->>>>>>> ea820162
-	name: "Expression",
-},
-},
-&ruleRefExpr{
-<<<<<<< HEAD
-	pos: position{line: 507, col: 67, offset: 14432},
-	name: "_",
-},
-&litMatcher{
-	pos: position{line: 507, col: 69, offset: 14434},
-=======
-	pos: position{line: 504, col: 67, offset: 14307},
-	name: "_",
-},
-&litMatcher{
-	pos: position{line: 504, col: 69, offset: 14309},
->>>>>>> ea820162
-	val: ")",
-	ignoreCase: false,
-},
-&ruleRefExpr{
-<<<<<<< HEAD
-	pos: position{line: 507, col: 73, offset: 14438},
-	name: "_",
-},
-&ruleRefExpr{
-	pos: position{line: 507, col: 75, offset: 14440},
-	name: "Arrow",
-},
-&ruleRefExpr{
-	pos: position{line: 507, col: 81, offset: 14446},
-	name: "_",
-},
-&labeledExpr{
-	pos: position{line: 507, col: 83, offset: 14448},
-	label: "body",
-	expr: &ruleRefExpr{
-	pos: position{line: 507, col: 88, offset: 14453},
-=======
-	pos: position{line: 504, col: 73, offset: 14313},
-	name: "_",
-},
-&ruleRefExpr{
-	pos: position{line: 504, col: 75, offset: 14315},
-	name: "Arrow",
-},
-&ruleRefExpr{
-	pos: position{line: 504, col: 81, offset: 14321},
-	name: "_",
-},
-&labeledExpr{
-	pos: position{line: 504, col: 83, offset: 14323},
-	label: "body",
-	expr: &ruleRefExpr{
-	pos: position{line: 504, col: 88, offset: 14328},
->>>>>>> ea820162
-	name: "Expression",
-},
-},
-	},
-},
-},
-&actionExpr{
-<<<<<<< HEAD
-	pos: position{line: 510, col: 7, offset: 14562},
-	run: (*parser).callonExpression67,
-	expr: &seqExpr{
-	pos: position{line: 510, col: 7, offset: 14562},
-	exprs: []interface{}{
-&labeledExpr{
-	pos: position{line: 510, col: 7, offset: 14562},
-	label: "o",
-	expr: &ruleRefExpr{
-	pos: position{line: 510, col: 9, offset: 14564},
-=======
-	pos: position{line: 507, col: 7, offset: 14437},
-	run: (*parser).callonExpression67,
-	expr: &seqExpr{
-	pos: position{line: 507, col: 7, offset: 14437},
-	exprs: []interface{}{
-&labeledExpr{
-	pos: position{line: 507, col: 7, offset: 14437},
-	label: "o",
-	expr: &ruleRefExpr{
-	pos: position{line: 507, col: 9, offset: 14439},
->>>>>>> ea820162
-	name: "OperatorExpression",
-},
-},
-&ruleRefExpr{
-<<<<<<< HEAD
-	pos: position{line: 510, col: 28, offset: 14583},
-	name: "_",
-},
-&ruleRefExpr{
-	pos: position{line: 510, col: 30, offset: 14585},
-	name: "Arrow",
-},
-&ruleRefExpr{
-	pos: position{line: 510, col: 36, offset: 14591},
-	name: "_",
-},
-&labeledExpr{
-	pos: position{line: 510, col: 38, offset: 14593},
-	label: "e",
-	expr: &ruleRefExpr{
-	pos: position{line: 510, col: 40, offset: 14595},
-=======
-	pos: position{line: 507, col: 28, offset: 14458},
-	name: "_",
-},
-&ruleRefExpr{
-	pos: position{line: 507, col: 30, offset: 14460},
-	name: "Arrow",
-},
-&ruleRefExpr{
-	pos: position{line: 507, col: 36, offset: 14466},
-	name: "_",
-},
-&labeledExpr{
-	pos: position{line: 507, col: 38, offset: 14468},
-	label: "e",
-	expr: &ruleRefExpr{
-	pos: position{line: 507, col: 40, offset: 14470},
->>>>>>> ea820162
-	name: "Expression",
-},
-},
-	},
-},
-},
-&actionExpr{
-<<<<<<< HEAD
-	pos: position{line: 511, col: 7, offset: 14654},
-	run: (*parser).callonExpression76,
-	expr: &seqExpr{
-	pos: position{line: 511, col: 7, offset: 14654},
-	exprs: []interface{}{
-&ruleRefExpr{
-	pos: position{line: 511, col: 7, offset: 14654},
-	name: "Merge",
-},
-&ruleRefExpr{
-	pos: position{line: 511, col: 13, offset: 14660},
-	name: "_1",
-},
-&labeledExpr{
-	pos: position{line: 511, col: 16, offset: 14663},
-	label: "h",
-	expr: &ruleRefExpr{
-	pos: position{line: 511, col: 18, offset: 14665},
-=======
-	pos: position{line: 508, col: 7, offset: 14529},
-	run: (*parser).callonExpression76,
-	expr: &seqExpr{
-	pos: position{line: 508, col: 7, offset: 14529},
-	exprs: []interface{}{
-&ruleRefExpr{
-	pos: position{line: 508, col: 7, offset: 14529},
-	name: "Merge",
-},
-&ruleRefExpr{
-	pos: position{line: 508, col: 13, offset: 14535},
-	name: "_1",
-},
-&labeledExpr{
-	pos: position{line: 508, col: 16, offset: 14538},
-	label: "h",
-	expr: &ruleRefExpr{
-	pos: position{line: 508, col: 18, offset: 14540},
->>>>>>> ea820162
-	name: "ImportExpression",
-},
-},
-&ruleRefExpr{
-<<<<<<< HEAD
-	pos: position{line: 511, col: 35, offset: 14682},
-	name: "_1",
-},
-&labeledExpr{
-	pos: position{line: 511, col: 38, offset: 14685},
-	label: "u",
-	expr: &ruleRefExpr{
-	pos: position{line: 511, col: 40, offset: 14687},
-=======
-	pos: position{line: 508, col: 35, offset: 14557},
-	name: "_1",
-},
-&labeledExpr{
-	pos: position{line: 508, col: 38, offset: 14560},
-	label: "u",
-	expr: &ruleRefExpr{
-	pos: position{line: 508, col: 40, offset: 14562},
->>>>>>> ea820162
-	name: "ImportExpression",
-},
-},
-&ruleRefExpr{
-<<<<<<< HEAD
-	pos: position{line: 511, col: 57, offset: 14704},
-	name: "_",
-},
-&litMatcher{
-	pos: position{line: 511, col: 59, offset: 14706},
-=======
-	pos: position{line: 508, col: 57, offset: 14579},
-	name: "_",
-},
-&litMatcher{
-	pos: position{line: 508, col: 59, offset: 14581},
->>>>>>> ea820162
-	val: ":",
-	ignoreCase: false,
-},
-&ruleRefExpr{
-<<<<<<< HEAD
-	pos: position{line: 511, col: 63, offset: 14710},
-	name: "_1",
-},
-&labeledExpr{
-	pos: position{line: 511, col: 66, offset: 14713},
-	label: "a",
-	expr: &ruleRefExpr{
-	pos: position{line: 511, col: 68, offset: 14715},
-=======
-	pos: position{line: 508, col: 63, offset: 14585},
-	name: "_1",
-},
-&labeledExpr{
-	pos: position{line: 508, col: 66, offset: 14588},
-	label: "a",
-	expr: &ruleRefExpr{
-	pos: position{line: 508, col: 68, offset: 14590},
->>>>>>> ea820162
-	name: "ApplicationExpression",
-},
-},
-	},
-},
-},
-&ruleRefExpr{
-<<<<<<< HEAD
-	pos: position{line: 514, col: 7, offset: 14836},
-	name: "EmptyList",
-},
-&actionExpr{
-	pos: position{line: 515, col: 7, offset: 14852},
-	run: (*parser).callonExpression91,
-	expr: &seqExpr{
-	pos: position{line: 515, col: 7, offset: 14852},
-	exprs: []interface{}{
-&ruleRefExpr{
-	pos: position{line: 515, col: 7, offset: 14852},
-	name: "toMap",
-},
-&ruleRefExpr{
-	pos: position{line: 515, col: 13, offset: 14858},
-	name: "_1",
-},
-&labeledExpr{
-	pos: position{line: 515, col: 16, offset: 14861},
-	label: "e",
-	expr: &ruleRefExpr{
-	pos: position{line: 515, col: 18, offset: 14863},
-=======
-	pos: position{line: 511, col: 7, offset: 14711},
-	name: "EmptyList",
-},
-&actionExpr{
-	pos: position{line: 512, col: 7, offset: 14727},
-	run: (*parser).callonExpression91,
-	expr: &seqExpr{
-	pos: position{line: 512, col: 7, offset: 14727},
-	exprs: []interface{}{
-&ruleRefExpr{
-	pos: position{line: 512, col: 7, offset: 14727},
-	name: "toMap",
-},
-&ruleRefExpr{
-	pos: position{line: 512, col: 13, offset: 14733},
-	name: "_1",
-},
-&labeledExpr{
-	pos: position{line: 512, col: 16, offset: 14736},
-	label: "e",
-	expr: &ruleRefExpr{
-	pos: position{line: 512, col: 18, offset: 14738},
->>>>>>> ea820162
-	name: "ImportExpression",
-},
-},
-&ruleRefExpr{
-<<<<<<< HEAD
-	pos: position{line: 515, col: 35, offset: 14880},
-	name: "_",
-},
-&litMatcher{
-	pos: position{line: 515, col: 37, offset: 14882},
-=======
-	pos: position{line: 512, col: 35, offset: 14755},
-	name: "_",
-},
-&litMatcher{
-	pos: position{line: 512, col: 37, offset: 14757},
->>>>>>> ea820162
-	val: ":",
-	ignoreCase: false,
-},
-&ruleRefExpr{
-<<<<<<< HEAD
-	pos: position{line: 515, col: 41, offset: 14886},
-	name: "_1",
-},
-&labeledExpr{
-	pos: position{line: 515, col: 44, offset: 14889},
-	label: "t",
-	expr: &ruleRefExpr{
-	pos: position{line: 515, col: 46, offset: 14891},
-=======
-	pos: position{line: 512, col: 41, offset: 14761},
-	name: "_1",
-},
-&labeledExpr{
-	pos: position{line: 512, col: 44, offset: 14764},
-	label: "t",
-	expr: &ruleRefExpr{
-	pos: position{line: 512, col: 46, offset: 14766},
->>>>>>> ea820162
-	name: "ApplicationExpression",
-},
-},
-	},
-},
-},
-&actionExpr{
-	pos: position{line: 516, col: 7, offset: 14961},
-	run: (*parser).callonExpression102,
-	expr: &seqExpr{
-	pos: position{line: 516, col: 7, offset: 14961},
-	exprs: []interface{}{
-&ruleRefExpr{
-	pos: position{line: 516, col: 7, offset: 14961},
-	name: "assert",
-},
-&ruleRefExpr{
-	pos: position{line: 516, col: 14, offset: 14968},
-	name: "_",
-},
-&litMatcher{
-	pos: position{line: 516, col: 16, offset: 14970},
-	val: ":",
-	ignoreCase: false,
-},
-&ruleRefExpr{
-	pos: position{line: 516, col: 20, offset: 14974},
-	name: "_1",
-},
-&labeledExpr{
-	pos: position{line: 516, col: 23, offset: 14977},
-	label: "a",
-	expr: &ruleRefExpr{
-	pos: position{line: 516, col: 25, offset: 14979},
-	name: "Expression",
-},
-},
-	},
-},
-},
-&ruleRefExpr{
-<<<<<<< HEAD
-	pos: position{line: 517, col: 7, offset: 15041},
-=======
-	pos: position{line: 513, col: 7, offset: 14836},
->>>>>>> ea820162
-	name: "AnnotatedExpression",
-},
-	},
-},
-},
-{
-	name: "Annotation",
-<<<<<<< HEAD
-	pos: position{line: 519, col: 1, offset: 15062},
+	pos: position{line: 632, col: 28, offset: 19710},
+	name: "RecordTypeField",
+},
+},
+	},
+},
+},
+},
+{
+	name: "NonEmptyRecordType",
+	pos: position{line: 633, col: 1, offset: 19742},
 	expr: &actionExpr{
-	pos: position{line: 519, col: 14, offset: 15077},
-	run: (*parser).callonAnnotation1,
-	expr: &seqExpr{
-	pos: position{line: 519, col: 14, offset: 15077},
-	exprs: []interface{}{
-&litMatcher{
-	pos: position{line: 519, col: 14, offset: 15077},
-=======
-	pos: position{line: 515, col: 1, offset: 14857},
-	expr: &actionExpr{
-	pos: position{line: 515, col: 14, offset: 14872},
-	run: (*parser).callonAnnotation1,
-	expr: &seqExpr{
-	pos: position{line: 515, col: 14, offset: 14872},
-	exprs: []interface{}{
-&litMatcher{
-	pos: position{line: 515, col: 14, offset: 14872},
->>>>>>> ea820162
-	val: ":",
-	ignoreCase: false,
-},
-&ruleRefExpr{
-<<<<<<< HEAD
-	pos: position{line: 519, col: 18, offset: 15081},
-	name: "_1",
-},
-&labeledExpr{
-	pos: position{line: 519, col: 21, offset: 15084},
-	label: "a",
-	expr: &ruleRefExpr{
-	pos: position{line: 519, col: 23, offset: 15086},
-=======
-	pos: position{line: 515, col: 18, offset: 14876},
-	name: "_1",
-},
-&labeledExpr{
-	pos: position{line: 515, col: 21, offset: 14879},
-	label: "a",
-	expr: &ruleRefExpr{
-	pos: position{line: 515, col: 23, offset: 14881},
->>>>>>> ea820162
-	name: "Expression",
-},
-},
-	},
-},
-},
-},
-{
-	name: "AnnotatedExpression",
-<<<<<<< HEAD
-	pos: position{line: 521, col: 1, offset: 15116},
-	expr: &actionExpr{
-	pos: position{line: 522, col: 1, offset: 15140},
-	run: (*parser).callonAnnotatedExpression1,
-	expr: &seqExpr{
-	pos: position{line: 522, col: 1, offset: 15140},
-	exprs: []interface{}{
-&labeledExpr{
-	pos: position{line: 522, col: 1, offset: 15140},
-	label: "e",
-	expr: &ruleRefExpr{
-	pos: position{line: 522, col: 3, offset: 15142},
-=======
-	pos: position{line: 517, col: 1, offset: 14911},
-	expr: &actionExpr{
-	pos: position{line: 518, col: 1, offset: 14935},
-	run: (*parser).callonAnnotatedExpression1,
-	expr: &seqExpr{
-	pos: position{line: 518, col: 1, offset: 14935},
-	exprs: []interface{}{
-&labeledExpr{
-	pos: position{line: 518, col: 1, offset: 14935},
-	label: "e",
-	expr: &ruleRefExpr{
-	pos: position{line: 518, col: 3, offset: 14937},
->>>>>>> ea820162
-	name: "OperatorExpression",
-},
-},
-&labeledExpr{
-<<<<<<< HEAD
-	pos: position{line: 522, col: 22, offset: 15161},
-	label: "a",
-	expr: &zeroOrOneExpr{
-	pos: position{line: 522, col: 24, offset: 15163},
-	expr: &seqExpr{
-	pos: position{line: 522, col: 25, offset: 15164},
-	exprs: []interface{}{
-&ruleRefExpr{
-	pos: position{line: 522, col: 25, offset: 15164},
-	name: "_",
-},
-&ruleRefExpr{
-	pos: position{line: 522, col: 27, offset: 15166},
-=======
-	pos: position{line: 518, col: 22, offset: 14956},
-	label: "a",
-	expr: &zeroOrOneExpr{
-	pos: position{line: 518, col: 24, offset: 14958},
-	expr: &seqExpr{
-	pos: position{line: 518, col: 25, offset: 14959},
-	exprs: []interface{}{
-&ruleRefExpr{
-	pos: position{line: 518, col: 25, offset: 14959},
-	name: "_",
-},
-&ruleRefExpr{
-	pos: position{line: 518, col: 27, offset: 14961},
->>>>>>> ea820162
-	name: "Annotation",
-},
-	},
-},
-},
-},
-	},
-},
-},
-},
-{
-	name: "EmptyList",
-<<<<<<< HEAD
-	pos: position{line: 527, col: 1, offset: 15291},
-	expr: &actionExpr{
-	pos: position{line: 527, col: 13, offset: 15305},
-	run: (*parser).callonEmptyList1,
-	expr: &seqExpr{
-	pos: position{line: 527, col: 13, offset: 15305},
-	exprs: []interface{}{
-&litMatcher{
-	pos: position{line: 527, col: 13, offset: 15305},
-=======
-	pos: position{line: 523, col: 1, offset: 15086},
-	expr: &actionExpr{
-	pos: position{line: 523, col: 13, offset: 15100},
-	run: (*parser).callonEmptyList1,
-	expr: &seqExpr{
-	pos: position{line: 523, col: 13, offset: 15100},
-	exprs: []interface{}{
-&litMatcher{
-	pos: position{line: 523, col: 13, offset: 15100},
->>>>>>> ea820162
-	val: "[",
-	ignoreCase: false,
-},
-&ruleRefExpr{
-<<<<<<< HEAD
-	pos: position{line: 527, col: 17, offset: 15309},
-	name: "_",
-},
-&litMatcher{
-	pos: position{line: 527, col: 19, offset: 15311},
-=======
-	pos: position{line: 523, col: 17, offset: 15104},
-	name: "_",
-},
-&litMatcher{
-	pos: position{line: 523, col: 19, offset: 15106},
->>>>>>> ea820162
-	val: "]",
-	ignoreCase: false,
-},
-&ruleRefExpr{
-<<<<<<< HEAD
-	pos: position{line: 527, col: 23, offset: 15315},
-	name: "_",
-},
-&litMatcher{
-	pos: position{line: 527, col: 25, offset: 15317},
-=======
-	pos: position{line: 523, col: 23, offset: 15110},
-	name: "_",
-},
-&litMatcher{
-	pos: position{line: 523, col: 25, offset: 15112},
->>>>>>> ea820162
-	val: ":",
-	ignoreCase: false,
-},
-&ruleRefExpr{
-<<<<<<< HEAD
-	pos: position{line: 527, col: 29, offset: 15321},
-	name: "_1",
-},
-&labeledExpr{
-	pos: position{line: 527, col: 32, offset: 15324},
-	label: "a",
-	expr: &ruleRefExpr{
-	pos: position{line: 527, col: 34, offset: 15326},
-=======
-	pos: position{line: 523, col: 29, offset: 15116},
-	name: "_1",
-},
-&labeledExpr{
-	pos: position{line: 523, col: 32, offset: 15119},
-	label: "a",
-	expr: &ruleRefExpr{
-	pos: position{line: 523, col: 34, offset: 15121},
->>>>>>> ea820162
-	name: "ApplicationExpression",
-},
-},
-	},
-},
-},
-},
-{
-	name: "OperatorExpression",
-<<<<<<< HEAD
-	pos: position{line: 531, col: 1, offset: 15394},
-	expr: &ruleRefExpr{
-	pos: position{line: 531, col: 22, offset: 15417},
-=======
-	pos: position{line: 527, col: 1, offset: 15189},
-	expr: &ruleRefExpr{
-	pos: position{line: 527, col: 22, offset: 15212},
->>>>>>> ea820162
-	name: "ImportAltExpression",
-},
-},
-{
-	name: "ImportAltExpression",
-<<<<<<< HEAD
-	pos: position{line: 533, col: 1, offset: 15438},
-	expr: &actionExpr{
-	pos: position{line: 533, col: 26, offset: 15465},
-	run: (*parser).callonImportAltExpression1,
-	expr: &seqExpr{
-	pos: position{line: 533, col: 26, offset: 15465},
-	exprs: []interface{}{
-&labeledExpr{
-	pos: position{line: 533, col: 26, offset: 15465},
+	pos: position{line: 634, col: 7, offset: 19771},
+	run: (*parser).callonNonEmptyRecordType1,
+	expr: &seqExpr{
+	pos: position{line: 634, col: 7, offset: 19771},
+	exprs: []interface{}{
+&labeledExpr{
+	pos: position{line: 634, col: 7, offset: 19771},
 	label: "first",
 	expr: &ruleRefExpr{
-	pos: position{line: 533, col: 32, offset: 15471},
-=======
-	pos: position{line: 529, col: 1, offset: 15233},
-	expr: &actionExpr{
-	pos: position{line: 529, col: 26, offset: 15260},
-	run: (*parser).callonImportAltExpression1,
-	expr: &seqExpr{
-	pos: position{line: 529, col: 26, offset: 15260},
-	exprs: []interface{}{
-&labeledExpr{
-	pos: position{line: 529, col: 26, offset: 15260},
-	label: "first",
-	expr: &ruleRefExpr{
-	pos: position{line: 529, col: 32, offset: 15266},
->>>>>>> ea820162
-	name: "OrExpression",
-},
-},
-&labeledExpr{
-<<<<<<< HEAD
-	pos: position{line: 533, col: 55, offset: 15494},
+	pos: position{line: 634, col: 13, offset: 19777},
+	name: "RecordTypeField",
+},
+},
+&labeledExpr{
+	pos: position{line: 634, col: 29, offset: 19793},
 	label: "rest",
 	expr: &zeroOrMoreExpr{
-	pos: position{line: 533, col: 60, offset: 15499},
-	expr: &seqExpr{
-	pos: position{line: 533, col: 61, offset: 15500},
-	exprs: []interface{}{
-&ruleRefExpr{
-	pos: position{line: 533, col: 61, offset: 15500},
+	pos: position{line: 634, col: 34, offset: 19798},
+	expr: &ruleRefExpr{
+	pos: position{line: 634, col: 34, offset: 19798},
+	name: "MoreRecordType",
+},
+},
+},
+	},
+},
+},
+},
+{
+	name: "RecordLiteralField",
+	pos: position{line: 648, col: 1, offset: 20365},
+	expr: &actionExpr{
+	pos: position{line: 648, col: 22, offset: 20388},
+	run: (*parser).callonRecordLiteralField1,
+	expr: &seqExpr{
+	pos: position{line: 648, col: 22, offset: 20388},
+	exprs: []interface{}{
+&labeledExpr{
+	pos: position{line: 648, col: 22, offset: 20388},
+	label: "name",
+	expr: &ruleRefExpr{
+	pos: position{line: 648, col: 27, offset: 20393},
+	name: "AnyLabel",
+},
+},
+&ruleRefExpr{
+	pos: position{line: 648, col: 36, offset: 20402},
 	name: "_",
 },
 &litMatcher{
-	pos: position{line: 533, col: 63, offset: 15502},
-=======
-	pos: position{line: 529, col: 55, offset: 15289},
+	pos: position{line: 648, col: 38, offset: 20404},
+	val: "=",
+	ignoreCase: false,
+},
+&ruleRefExpr{
+	pos: position{line: 648, col: 42, offset: 20408},
+	name: "_",
+},
+&labeledExpr{
+	pos: position{line: 648, col: 44, offset: 20410},
+	label: "expr",
+	expr: &ruleRefExpr{
+	pos: position{line: 648, col: 49, offset: 20415},
+	name: "Expression",
+},
+},
+	},
+},
+},
+},
+{
+	name: "MoreRecordLiteral",
+	pos: position{line: 651, col: 1, offset: 20472},
+	expr: &actionExpr{
+	pos: position{line: 651, col: 21, offset: 20494},
+	run: (*parser).callonMoreRecordLiteral1,
+	expr: &seqExpr{
+	pos: position{line: 651, col: 21, offset: 20494},
+	exprs: []interface{}{
+&ruleRefExpr{
+	pos: position{line: 651, col: 21, offset: 20494},
+	name: "_",
+},
+&litMatcher{
+	pos: position{line: 651, col: 23, offset: 20496},
+	val: ",",
+	ignoreCase: false,
+},
+&ruleRefExpr{
+	pos: position{line: 651, col: 27, offset: 20500},
+	name: "_",
+},
+&labeledExpr{
+	pos: position{line: 651, col: 29, offset: 20502},
+	label: "f",
+	expr: &ruleRefExpr{
+	pos: position{line: 651, col: 31, offset: 20504},
+	name: "RecordLiteralField",
+},
+},
+	},
+},
+},
+},
+{
+	name: "NonEmptyRecordLiteral",
+	pos: position{line: 652, col: 1, offset: 20539},
+	expr: &actionExpr{
+	pos: position{line: 653, col: 7, offset: 20571},
+	run: (*parser).callonNonEmptyRecordLiteral1,
+	expr: &seqExpr{
+	pos: position{line: 653, col: 7, offset: 20571},
+	exprs: []interface{}{
+&labeledExpr{
+	pos: position{line: 653, col: 7, offset: 20571},
+	label: "first",
+	expr: &ruleRefExpr{
+	pos: position{line: 653, col: 13, offset: 20577},
+	name: "RecordLiteralField",
+},
+},
+&labeledExpr{
+	pos: position{line: 653, col: 32, offset: 20596},
 	label: "rest",
 	expr: &zeroOrMoreExpr{
-	pos: position{line: 529, col: 60, offset: 15294},
-	expr: &seqExpr{
-	pos: position{line: 529, col: 61, offset: 15295},
-	exprs: []interface{}{
-&ruleRefExpr{
-	pos: position{line: 529, col: 61, offset: 15295},
-	name: "_",
-},
-&litMatcher{
-	pos: position{line: 529, col: 63, offset: 15297},
->>>>>>> ea820162
-	val: "?",
-	ignoreCase: false,
-},
-&ruleRefExpr{
-<<<<<<< HEAD
-	pos: position{line: 533, col: 67, offset: 15506},
-	name: "_1",
-},
-&ruleRefExpr{
-	pos: position{line: 533, col: 70, offset: 15509},
-=======
-	pos: position{line: 529, col: 67, offset: 15301},
-	name: "_",
-},
-&ruleRefExpr{
-	pos: position{line: 529, col: 69, offset: 15303},
->>>>>>> ea820162
-	name: "OrExpression",
-},
-	},
-},
-},
-},
-	},
-},
-},
-},
-{
-	name: "OrExpression",
-<<<<<<< HEAD
-	pos: position{line: 535, col: 1, offset: 15580},
+	pos: position{line: 653, col: 37, offset: 20601},
+	expr: &ruleRefExpr{
+	pos: position{line: 653, col: 37, offset: 20601},
+	name: "MoreRecordLiteral",
+},
+},
+},
+	},
+},
+},
+},
+{
+	name: "UnionType",
+	pos: position{line: 667, col: 1, offset: 21174},
+	expr: &choiceExpr{
+	pos: position{line: 667, col: 13, offset: 21188},
+	alternatives: []interface{}{
+&ruleRefExpr{
+	pos: position{line: 667, col: 13, offset: 21188},
+	name: "NonEmptyUnionType",
+},
+&ruleRefExpr{
+	pos: position{line: 667, col: 33, offset: 21208},
+	name: "EmptyUnionType",
+},
+	},
+},
+},
+{
+	name: "EmptyUnionType",
+	pos: position{line: 669, col: 1, offset: 21224},
 	expr: &actionExpr{
-	pos: position{line: 535, col: 26, offset: 15607},
-	run: (*parser).callonOrExpression1,
-	expr: &seqExpr{
-	pos: position{line: 535, col: 26, offset: 15607},
-	exprs: []interface{}{
-&labeledExpr{
-	pos: position{line: 535, col: 26, offset: 15607},
+	pos: position{line: 669, col: 18, offset: 21243},
+	run: (*parser).callonEmptyUnionType1,
+	expr: &litMatcher{
+	pos: position{line: 669, col: 18, offset: 21243},
+	val: "",
+	ignoreCase: false,
+},
+},
+},
+{
+	name: "NonEmptyUnionType",
+	pos: position{line: 671, col: 1, offset: 21275},
+	expr: &actionExpr{
+	pos: position{line: 671, col: 21, offset: 21297},
+	run: (*parser).callonNonEmptyUnionType1,
+	expr: &seqExpr{
+	pos: position{line: 671, col: 21, offset: 21297},
+	exprs: []interface{}{
+&labeledExpr{
+	pos: position{line: 671, col: 21, offset: 21297},
 	label: "first",
 	expr: &ruleRefExpr{
-	pos: position{line: 535, col: 32, offset: 15613},
-=======
-	pos: position{line: 531, col: 1, offset: 15374},
-	expr: &actionExpr{
-	pos: position{line: 531, col: 26, offset: 15401},
-	run: (*parser).callonOrExpression1,
-	expr: &seqExpr{
-	pos: position{line: 531, col: 26, offset: 15401},
-	exprs: []interface{}{
-&labeledExpr{
-	pos: position{line: 531, col: 26, offset: 15401},
-	label: "first",
-	expr: &ruleRefExpr{
-	pos: position{line: 531, col: 32, offset: 15407},
->>>>>>> ea820162
-	name: "PlusExpression",
-},
-},
-&labeledExpr{
-<<<<<<< HEAD
-	pos: position{line: 535, col: 55, offset: 15636},
+	pos: position{line: 671, col: 27, offset: 21303},
+	name: "UnionVariant",
+},
+},
+&labeledExpr{
+	pos: position{line: 671, col: 40, offset: 21316},
 	label: "rest",
 	expr: &zeroOrMoreExpr{
-	pos: position{line: 535, col: 60, offset: 15641},
-	expr: &seqExpr{
-	pos: position{line: 535, col: 61, offset: 15642},
-	exprs: []interface{}{
-&ruleRefExpr{
-	pos: position{line: 535, col: 61, offset: 15642},
+	pos: position{line: 671, col: 45, offset: 21321},
+	expr: &seqExpr{
+	pos: position{line: 671, col: 46, offset: 21322},
+	exprs: []interface{}{
+&ruleRefExpr{
+	pos: position{line: 671, col: 46, offset: 21322},
 	name: "_",
 },
 &litMatcher{
-	pos: position{line: 535, col: 63, offset: 15644},
-=======
-	pos: position{line: 531, col: 55, offset: 15430},
+	pos: position{line: 671, col: 48, offset: 21324},
+	val: "|",
+	ignoreCase: false,
+},
+&ruleRefExpr{
+	pos: position{line: 671, col: 52, offset: 21328},
+	name: "_",
+},
+&ruleRefExpr{
+	pos: position{line: 671, col: 54, offset: 21330},
+	name: "UnionVariant",
+},
+	},
+},
+},
+},
+	},
+},
+},
+},
+{
+	name: "UnionVariant",
+	pos: position{line: 696, col: 1, offset: 22171},
+	expr: &seqExpr{
+	pos: position{line: 696, col: 16, offset: 22188},
+	exprs: []interface{}{
+&ruleRefExpr{
+	pos: position{line: 696, col: 16, offset: 22188},
+	name: "AnyLabel",
+},
+&zeroOrOneExpr{
+	pos: position{line: 696, col: 25, offset: 22197},
+	expr: &seqExpr{
+	pos: position{line: 696, col: 26, offset: 22198},
+	exprs: []interface{}{
+&ruleRefExpr{
+	pos: position{line: 696, col: 26, offset: 22198},
+	name: "_",
+},
+&litMatcher{
+	pos: position{line: 696, col: 28, offset: 22200},
+	val: ":",
+	ignoreCase: false,
+},
+&ruleRefExpr{
+	pos: position{line: 696, col: 32, offset: 22204},
+	name: "_1",
+},
+&ruleRefExpr{
+	pos: position{line: 696, col: 35, offset: 22207},
+	name: "Expression",
+},
+	},
+},
+},
+	},
+},
+},
+{
+	name: "MoreList",
+	pos: position{line: 698, col: 1, offset: 22221},
+	expr: &actionExpr{
+	pos: position{line: 698, col: 12, offset: 22234},
+	run: (*parser).callonMoreList1,
+	expr: &seqExpr{
+	pos: position{line: 698, col: 12, offset: 22234},
+	exprs: []interface{}{
+&litMatcher{
+	pos: position{line: 698, col: 12, offset: 22234},
+	val: ",",
+	ignoreCase: false,
+},
+&ruleRefExpr{
+	pos: position{line: 698, col: 16, offset: 22238},
+	name: "_",
+},
+&labeledExpr{
+	pos: position{line: 698, col: 18, offset: 22240},
+	label: "e",
+	expr: &ruleRefExpr{
+	pos: position{line: 698, col: 20, offset: 22242},
+	name: "Expression",
+},
+},
+&ruleRefExpr{
+	pos: position{line: 698, col: 31, offset: 22253},
+	name: "_",
+},
+	},
+},
+},
+},
+{
+	name: "NonEmptyListLiteral",
+	pos: position{line: 700, col: 1, offset: 22272},
+	expr: &actionExpr{
+	pos: position{line: 701, col: 7, offset: 22302},
+	run: (*parser).callonNonEmptyListLiteral1,
+	expr: &seqExpr{
+	pos: position{line: 701, col: 7, offset: 22302},
+	exprs: []interface{}{
+&litMatcher{
+	pos: position{line: 701, col: 7, offset: 22302},
+	val: "[",
+	ignoreCase: false,
+},
+&ruleRefExpr{
+	pos: position{line: 701, col: 11, offset: 22306},
+	name: "_",
+},
+&labeledExpr{
+	pos: position{line: 701, col: 13, offset: 22308},
+	label: "first",
+	expr: &ruleRefExpr{
+	pos: position{line: 701, col: 19, offset: 22314},
+	name: "Expression",
+},
+},
+&ruleRefExpr{
+	pos: position{line: 701, col: 30, offset: 22325},
+	name: "_",
+},
+&labeledExpr{
+	pos: position{line: 701, col: 32, offset: 22327},
 	label: "rest",
 	expr: &zeroOrMoreExpr{
-	pos: position{line: 531, col: 60, offset: 15435},
-	expr: &seqExpr{
-	pos: position{line: 531, col: 61, offset: 15436},
-	exprs: []interface{}{
-&ruleRefExpr{
-	pos: position{line: 531, col: 61, offset: 15436},
-	name: "_",
-},
-&litMatcher{
-	pos: position{line: 531, col: 63, offset: 15438},
->>>>>>> ea820162
-	val: "||",
-	ignoreCase: false,
-},
-&ruleRefExpr{
-<<<<<<< HEAD
-	pos: position{line: 535, col: 68, offset: 15649},
-	name: "_",
-},
-&ruleRefExpr{
-	pos: position{line: 535, col: 70, offset: 15651},
-=======
-	pos: position{line: 531, col: 68, offset: 15443},
-	name: "_",
-},
-&ruleRefExpr{
-	pos: position{line: 531, col: 70, offset: 15445},
->>>>>>> ea820162
-	name: "PlusExpression",
-},
-	},
-},
-},
-},
-	},
-},
-},
-},
-{
-	name: "PlusExpression",
-<<<<<<< HEAD
-	pos: position{line: 537, col: 1, offset: 15717},
-	expr: &actionExpr{
-	pos: position{line: 537, col: 26, offset: 15744},
-	run: (*parser).callonPlusExpression1,
-	expr: &seqExpr{
-	pos: position{line: 537, col: 26, offset: 15744},
-	exprs: []interface{}{
-&labeledExpr{
-	pos: position{line: 537, col: 26, offset: 15744},
-	label: "first",
-	expr: &ruleRefExpr{
-	pos: position{line: 537, col: 32, offset: 15750},
-=======
-	pos: position{line: 533, col: 1, offset: 15511},
-	expr: &actionExpr{
-	pos: position{line: 533, col: 26, offset: 15538},
-	run: (*parser).callonPlusExpression1,
-	expr: &seqExpr{
-	pos: position{line: 533, col: 26, offset: 15538},
-	exprs: []interface{}{
-&labeledExpr{
-	pos: position{line: 533, col: 26, offset: 15538},
-	label: "first",
-	expr: &ruleRefExpr{
-	pos: position{line: 533, col: 32, offset: 15544},
->>>>>>> ea820162
-	name: "TextAppendExpression",
-},
-},
-&labeledExpr{
-<<<<<<< HEAD
-	pos: position{line: 537, col: 55, offset: 15773},
-	label: "rest",
-	expr: &zeroOrMoreExpr{
-	pos: position{line: 537, col: 60, offset: 15778},
-	expr: &seqExpr{
-	pos: position{line: 537, col: 61, offset: 15779},
-	exprs: []interface{}{
-&ruleRefExpr{
-	pos: position{line: 537, col: 61, offset: 15779},
-	name: "_",
-},
-&litMatcher{
-	pos: position{line: 537, col: 63, offset: 15781},
-=======
-	pos: position{line: 533, col: 55, offset: 15567},
-	label: "rest",
-	expr: &zeroOrMoreExpr{
-	pos: position{line: 533, col: 60, offset: 15572},
-	expr: &seqExpr{
-	pos: position{line: 533, col: 61, offset: 15573},
-	exprs: []interface{}{
-&ruleRefExpr{
-	pos: position{line: 533, col: 61, offset: 15573},
-	name: "_",
-},
-&litMatcher{
-	pos: position{line: 533, col: 63, offset: 15575},
->>>>>>> ea820162
-	val: "+",
-	ignoreCase: false,
-},
-&ruleRefExpr{
-<<<<<<< HEAD
-	pos: position{line: 537, col: 67, offset: 15785},
-	name: "_1",
-},
-&labeledExpr{
-	pos: position{line: 537, col: 70, offset: 15788},
-	label: "e",
-	expr: &ruleRefExpr{
-	pos: position{line: 537, col: 72, offset: 15790},
-=======
-	pos: position{line: 533, col: 67, offset: 15579},
-	name: "_1",
-},
-&labeledExpr{
-	pos: position{line: 533, col: 70, offset: 15582},
-	label: "e",
-	expr: &ruleRefExpr{
-	pos: position{line: 533, col: 72, offset: 15584},
->>>>>>> ea820162
-	name: "TextAppendExpression",
-},
-},
-	},
-},
-},
-},
-	},
-},
-},
-},
-{
-	name: "TextAppendExpression",
-<<<<<<< HEAD
-	pos: position{line: 539, col: 1, offset: 15864},
-	expr: &actionExpr{
-	pos: position{line: 539, col: 26, offset: 15891},
-	run: (*parser).callonTextAppendExpression1,
-	expr: &seqExpr{
-	pos: position{line: 539, col: 26, offset: 15891},
-	exprs: []interface{}{
-&labeledExpr{
-	pos: position{line: 539, col: 26, offset: 15891},
-	label: "first",
-	expr: &ruleRefExpr{
-	pos: position{line: 539, col: 32, offset: 15897},
-=======
-	pos: position{line: 535, col: 1, offset: 15658},
-	expr: &actionExpr{
-	pos: position{line: 535, col: 26, offset: 15685},
-	run: (*parser).callonTextAppendExpression1,
-	expr: &seqExpr{
-	pos: position{line: 535, col: 26, offset: 15685},
-	exprs: []interface{}{
-&labeledExpr{
-	pos: position{line: 535, col: 26, offset: 15685},
-	label: "first",
-	expr: &ruleRefExpr{
-	pos: position{line: 535, col: 32, offset: 15691},
->>>>>>> ea820162
-	name: "ListAppendExpression",
-},
-},
-&labeledExpr{
-<<<<<<< HEAD
-	pos: position{line: 539, col: 55, offset: 15920},
-	label: "rest",
-	expr: &zeroOrMoreExpr{
-	pos: position{line: 539, col: 60, offset: 15925},
-	expr: &seqExpr{
-	pos: position{line: 539, col: 61, offset: 15926},
-	exprs: []interface{}{
-&ruleRefExpr{
-	pos: position{line: 539, col: 61, offset: 15926},
-	name: "_",
-},
-&litMatcher{
-	pos: position{line: 539, col: 63, offset: 15928},
-=======
-	pos: position{line: 535, col: 55, offset: 15714},
-	label: "rest",
-	expr: &zeroOrMoreExpr{
-	pos: position{line: 535, col: 60, offset: 15719},
-	expr: &seqExpr{
-	pos: position{line: 535, col: 61, offset: 15720},
-	exprs: []interface{}{
-&ruleRefExpr{
-	pos: position{line: 535, col: 61, offset: 15720},
-	name: "_",
-},
-&litMatcher{
-	pos: position{line: 535, col: 63, offset: 15722},
->>>>>>> ea820162
-	val: "++",
-	ignoreCase: false,
-},
-&ruleRefExpr{
-<<<<<<< HEAD
-	pos: position{line: 539, col: 68, offset: 15933},
-	name: "_",
-},
-&labeledExpr{
-	pos: position{line: 539, col: 70, offset: 15935},
-	label: "e",
-	expr: &ruleRefExpr{
-	pos: position{line: 539, col: 72, offset: 15937},
-=======
-	pos: position{line: 535, col: 68, offset: 15727},
-	name: "_",
-},
-&labeledExpr{
-	pos: position{line: 535, col: 70, offset: 15729},
-	label: "e",
-	expr: &ruleRefExpr{
-	pos: position{line: 535, col: 72, offset: 15731},
->>>>>>> ea820162
-	name: "ListAppendExpression",
-},
-},
-	},
-},
-},
-},
-	},
-},
-},
-},
-{
-	name: "ListAppendExpression",
-<<<<<<< HEAD
-	pos: position{line: 541, col: 1, offset: 16017},
-	expr: &actionExpr{
-	pos: position{line: 541, col: 26, offset: 16044},
-	run: (*parser).callonListAppendExpression1,
-	expr: &seqExpr{
-	pos: position{line: 541, col: 26, offset: 16044},
-	exprs: []interface{}{
-&labeledExpr{
-	pos: position{line: 541, col: 26, offset: 16044},
-	label: "first",
-	expr: &ruleRefExpr{
-	pos: position{line: 541, col: 32, offset: 16050},
-=======
-	pos: position{line: 537, col: 1, offset: 15811},
-	expr: &actionExpr{
-	pos: position{line: 537, col: 26, offset: 15838},
-	run: (*parser).callonListAppendExpression1,
-	expr: &seqExpr{
-	pos: position{line: 537, col: 26, offset: 15838},
-	exprs: []interface{}{
-&labeledExpr{
-	pos: position{line: 537, col: 26, offset: 15838},
-	label: "first",
-	expr: &ruleRefExpr{
-	pos: position{line: 537, col: 32, offset: 15844},
->>>>>>> ea820162
-	name: "AndExpression",
-},
-},
-&labeledExpr{
-<<<<<<< HEAD
-	pos: position{line: 541, col: 55, offset: 16073},
-	label: "rest",
-	expr: &zeroOrMoreExpr{
-	pos: position{line: 541, col: 60, offset: 16078},
-	expr: &seqExpr{
-	pos: position{line: 541, col: 61, offset: 16079},
-	exprs: []interface{}{
-&ruleRefExpr{
-	pos: position{line: 541, col: 61, offset: 16079},
-	name: "_",
-},
-&litMatcher{
-	pos: position{line: 541, col: 63, offset: 16081},
-=======
-	pos: position{line: 537, col: 55, offset: 15867},
-	label: "rest",
-	expr: &zeroOrMoreExpr{
-	pos: position{line: 537, col: 60, offset: 15872},
-	expr: &seqExpr{
-	pos: position{line: 537, col: 61, offset: 15873},
-	exprs: []interface{}{
-&ruleRefExpr{
-	pos: position{line: 537, col: 61, offset: 15873},
-	name: "_",
-},
-&litMatcher{
-	pos: position{line: 537, col: 63, offset: 15875},
->>>>>>> ea820162
-	val: "#",
-	ignoreCase: false,
-},
-&ruleRefExpr{
-<<<<<<< HEAD
-	pos: position{line: 541, col: 67, offset: 16085},
-	name: "_",
-},
-&labeledExpr{
-	pos: position{line: 541, col: 69, offset: 16087},
-	label: "e",
-	expr: &ruleRefExpr{
-	pos: position{line: 541, col: 71, offset: 16089},
-=======
-	pos: position{line: 537, col: 67, offset: 15879},
-	name: "_",
-},
-&labeledExpr{
-	pos: position{line: 537, col: 69, offset: 15881},
-	label: "e",
-	expr: &ruleRefExpr{
-	pos: position{line: 537, col: 71, offset: 15883},
->>>>>>> ea820162
-	name: "AndExpression",
-},
-},
-	},
-},
-},
-},
-	},
-},
-},
-},
-{
-	name: "AndExpression",
-<<<<<<< HEAD
-	pos: position{line: 543, col: 1, offset: 16162},
-	expr: &actionExpr{
-	pos: position{line: 543, col: 26, offset: 16189},
-	run: (*parser).callonAndExpression1,
-	expr: &seqExpr{
-	pos: position{line: 543, col: 26, offset: 16189},
-	exprs: []interface{}{
-&labeledExpr{
-	pos: position{line: 543, col: 26, offset: 16189},
-	label: "first",
-	expr: &ruleRefExpr{
-	pos: position{line: 543, col: 32, offset: 16195},
-=======
-	pos: position{line: 539, col: 1, offset: 15956},
-	expr: &actionExpr{
-	pos: position{line: 539, col: 26, offset: 15983},
-	run: (*parser).callonAndExpression1,
-	expr: &seqExpr{
-	pos: position{line: 539, col: 26, offset: 15983},
-	exprs: []interface{}{
-&labeledExpr{
-	pos: position{line: 539, col: 26, offset: 15983},
-	label: "first",
-	expr: &ruleRefExpr{
-	pos: position{line: 539, col: 32, offset: 15989},
->>>>>>> ea820162
-	name: "CombineExpression",
-},
-},
-&labeledExpr{
-<<<<<<< HEAD
-	pos: position{line: 543, col: 55, offset: 16218},
-	label: "rest",
-	expr: &zeroOrMoreExpr{
-	pos: position{line: 543, col: 60, offset: 16223},
-	expr: &seqExpr{
-	pos: position{line: 543, col: 61, offset: 16224},
-	exprs: []interface{}{
-&ruleRefExpr{
-	pos: position{line: 543, col: 61, offset: 16224},
-	name: "_",
-},
-&litMatcher{
-	pos: position{line: 543, col: 63, offset: 16226},
-=======
-	pos: position{line: 539, col: 55, offset: 16012},
-	label: "rest",
-	expr: &zeroOrMoreExpr{
-	pos: position{line: 539, col: 60, offset: 16017},
-	expr: &seqExpr{
-	pos: position{line: 539, col: 61, offset: 16018},
-	exprs: []interface{}{
-&ruleRefExpr{
-	pos: position{line: 539, col: 61, offset: 16018},
-	name: "_",
-},
-&litMatcher{
-	pos: position{line: 539, col: 63, offset: 16020},
->>>>>>> ea820162
-	val: "&&",
-	ignoreCase: false,
-},
-&ruleRefExpr{
-<<<<<<< HEAD
-	pos: position{line: 543, col: 68, offset: 16231},
-	name: "_",
-},
-&labeledExpr{
-	pos: position{line: 543, col: 70, offset: 16233},
-	label: "e",
-	expr: &ruleRefExpr{
-	pos: position{line: 543, col: 72, offset: 16235},
-=======
-	pos: position{line: 539, col: 68, offset: 16025},
-	name: "_",
-},
-&labeledExpr{
-	pos: position{line: 539, col: 70, offset: 16027},
-	label: "e",
-	expr: &ruleRefExpr{
-	pos: position{line: 539, col: 72, offset: 16029},
->>>>>>> ea820162
-	name: "CombineExpression",
-},
-},
-	},
-},
-},
-},
-	},
-},
-},
-},
-{
-	name: "CombineExpression",
-<<<<<<< HEAD
-	pos: position{line: 545, col: 1, offset: 16305},
-	expr: &actionExpr{
-	pos: position{line: 545, col: 26, offset: 16332},
-	run: (*parser).callonCombineExpression1,
-	expr: &seqExpr{
-	pos: position{line: 545, col: 26, offset: 16332},
-	exprs: []interface{}{
-&labeledExpr{
-	pos: position{line: 545, col: 26, offset: 16332},
-	label: "first",
-	expr: &ruleRefExpr{
-	pos: position{line: 545, col: 32, offset: 16338},
-=======
-	pos: position{line: 541, col: 1, offset: 16099},
-	expr: &actionExpr{
-	pos: position{line: 541, col: 26, offset: 16126},
-	run: (*parser).callonCombineExpression1,
-	expr: &seqExpr{
-	pos: position{line: 541, col: 26, offset: 16126},
-	exprs: []interface{}{
-&labeledExpr{
-	pos: position{line: 541, col: 26, offset: 16126},
-	label: "first",
-	expr: &ruleRefExpr{
-	pos: position{line: 541, col: 32, offset: 16132},
->>>>>>> ea820162
-	name: "PreferExpression",
-},
-},
-&labeledExpr{
-<<<<<<< HEAD
-	pos: position{line: 545, col: 55, offset: 16361},
-	label: "rest",
-	expr: &zeroOrMoreExpr{
-	pos: position{line: 545, col: 60, offset: 16366},
-	expr: &seqExpr{
-	pos: position{line: 545, col: 61, offset: 16367},
-	exprs: []interface{}{
-&ruleRefExpr{
-	pos: position{line: 545, col: 61, offset: 16367},
-	name: "_",
-},
-&ruleRefExpr{
-	pos: position{line: 545, col: 63, offset: 16369},
-	name: "Combine",
-},
-&ruleRefExpr{
-	pos: position{line: 545, col: 71, offset: 16377},
-	name: "_",
-},
-&labeledExpr{
-	pos: position{line: 545, col: 73, offset: 16379},
-	label: "e",
-	expr: &ruleRefExpr{
-	pos: position{line: 545, col: 75, offset: 16381},
-=======
-	pos: position{line: 541, col: 55, offset: 16155},
-	label: "rest",
-	expr: &zeroOrMoreExpr{
-	pos: position{line: 541, col: 60, offset: 16160},
-	expr: &seqExpr{
-	pos: position{line: 541, col: 61, offset: 16161},
-	exprs: []interface{}{
-&ruleRefExpr{
-	pos: position{line: 541, col: 61, offset: 16161},
-	name: "_",
-},
-&ruleRefExpr{
-	pos: position{line: 541, col: 63, offset: 16163},
-	name: "Combine",
-},
-&ruleRefExpr{
-	pos: position{line: 541, col: 71, offset: 16171},
-	name: "_",
-},
-&labeledExpr{
-	pos: position{line: 541, col: 73, offset: 16173},
-	label: "e",
-	expr: &ruleRefExpr{
-	pos: position{line: 541, col: 75, offset: 16175},
->>>>>>> ea820162
-	name: "PreferExpression",
-},
-},
-	},
-},
-},
-},
-	},
-},
-},
-},
-{
-	name: "PreferExpression",
-<<<<<<< HEAD
-	pos: position{line: 547, col: 1, offset: 16458},
-	expr: &actionExpr{
-	pos: position{line: 547, col: 26, offset: 16485},
-	run: (*parser).callonPreferExpression1,
-	expr: &seqExpr{
-	pos: position{line: 547, col: 26, offset: 16485},
-	exprs: []interface{}{
-&labeledExpr{
-	pos: position{line: 547, col: 26, offset: 16485},
-	label: "first",
-	expr: &ruleRefExpr{
-	pos: position{line: 547, col: 32, offset: 16491},
-=======
-	pos: position{line: 543, col: 1, offset: 16252},
-	expr: &actionExpr{
-	pos: position{line: 543, col: 26, offset: 16279},
-	run: (*parser).callonPreferExpression1,
-	expr: &seqExpr{
-	pos: position{line: 543, col: 26, offset: 16279},
-	exprs: []interface{}{
-&labeledExpr{
-	pos: position{line: 543, col: 26, offset: 16279},
-	label: "first",
-	expr: &ruleRefExpr{
-	pos: position{line: 543, col: 32, offset: 16285},
->>>>>>> ea820162
-	name: "CombineTypesExpression",
-},
-},
-&labeledExpr{
-<<<<<<< HEAD
-	pos: position{line: 547, col: 55, offset: 16514},
-	label: "rest",
-	expr: &zeroOrMoreExpr{
-	pos: position{line: 547, col: 60, offset: 16519},
-	expr: &seqExpr{
-	pos: position{line: 547, col: 61, offset: 16520},
-	exprs: []interface{}{
-&ruleRefExpr{
-	pos: position{line: 547, col: 61, offset: 16520},
-	name: "_",
-},
-&ruleRefExpr{
-	pos: position{line: 547, col: 63, offset: 16522},
-	name: "Prefer",
-},
-&ruleRefExpr{
-	pos: position{line: 547, col: 70, offset: 16529},
-	name: "_",
-},
-&labeledExpr{
-	pos: position{line: 547, col: 72, offset: 16531},
-	label: "e",
-	expr: &ruleRefExpr{
-	pos: position{line: 547, col: 74, offset: 16533},
-=======
-	pos: position{line: 543, col: 55, offset: 16308},
-	label: "rest",
-	expr: &zeroOrMoreExpr{
-	pos: position{line: 543, col: 60, offset: 16313},
-	expr: &seqExpr{
-	pos: position{line: 543, col: 61, offset: 16314},
-	exprs: []interface{}{
-&ruleRefExpr{
-	pos: position{line: 543, col: 61, offset: 16314},
-	name: "_",
-},
-&ruleRefExpr{
-	pos: position{line: 543, col: 63, offset: 16316},
-	name: "Prefer",
-},
-&ruleRefExpr{
-	pos: position{line: 543, col: 70, offset: 16323},
-	name: "_",
-},
-&labeledExpr{
-	pos: position{line: 543, col: 72, offset: 16325},
-	label: "e",
-	expr: &ruleRefExpr{
-	pos: position{line: 543, col: 74, offset: 16327},
->>>>>>> ea820162
-	name: "CombineTypesExpression",
-},
-},
-	},
-},
-},
-},
-	},
-},
-},
-},
-{
-	name: "CombineTypesExpression",
-<<<<<<< HEAD
-	pos: position{line: 549, col: 1, offset: 16627},
-	expr: &actionExpr{
-	pos: position{line: 549, col: 26, offset: 16654},
-	run: (*parser).callonCombineTypesExpression1,
-	expr: &seqExpr{
-	pos: position{line: 549, col: 26, offset: 16654},
-	exprs: []interface{}{
-&labeledExpr{
-	pos: position{line: 549, col: 26, offset: 16654},
-	label: "first",
-	expr: &ruleRefExpr{
-	pos: position{line: 549, col: 32, offset: 16660},
-=======
-	pos: position{line: 545, col: 1, offset: 16421},
-	expr: &actionExpr{
-	pos: position{line: 545, col: 26, offset: 16448},
-	run: (*parser).callonCombineTypesExpression1,
-	expr: &seqExpr{
-	pos: position{line: 545, col: 26, offset: 16448},
-	exprs: []interface{}{
-&labeledExpr{
-	pos: position{line: 545, col: 26, offset: 16448},
-	label: "first",
-	expr: &ruleRefExpr{
-	pos: position{line: 545, col: 32, offset: 16454},
->>>>>>> ea820162
-	name: "TimesExpression",
-},
-},
-&labeledExpr{
-<<<<<<< HEAD
-	pos: position{line: 549, col: 55, offset: 16683},
-	label: "rest",
-	expr: &zeroOrMoreExpr{
-	pos: position{line: 549, col: 60, offset: 16688},
-	expr: &seqExpr{
-	pos: position{line: 549, col: 61, offset: 16689},
-	exprs: []interface{}{
-&ruleRefExpr{
-	pos: position{line: 549, col: 61, offset: 16689},
-	name: "_",
-},
-&ruleRefExpr{
-	pos: position{line: 549, col: 63, offset: 16691},
-	name: "CombineTypes",
-},
-&ruleRefExpr{
-	pos: position{line: 549, col: 76, offset: 16704},
-	name: "_",
-},
-&labeledExpr{
-	pos: position{line: 549, col: 78, offset: 16706},
-	label: "e",
-	expr: &ruleRefExpr{
-	pos: position{line: 549, col: 80, offset: 16708},
-=======
-	pos: position{line: 545, col: 55, offset: 16477},
-	label: "rest",
-	expr: &zeroOrMoreExpr{
-	pos: position{line: 545, col: 60, offset: 16482},
-	expr: &seqExpr{
-	pos: position{line: 545, col: 61, offset: 16483},
-	exprs: []interface{}{
-&ruleRefExpr{
-	pos: position{line: 545, col: 61, offset: 16483},
-	name: "_",
-},
-&ruleRefExpr{
-	pos: position{line: 545, col: 63, offset: 16485},
-	name: "CombineTypes",
-},
-&ruleRefExpr{
-	pos: position{line: 545, col: 76, offset: 16498},
-	name: "_",
-},
-&labeledExpr{
-	pos: position{line: 545, col: 78, offset: 16500},
-	label: "e",
-	expr: &ruleRefExpr{
-	pos: position{line: 545, col: 80, offset: 16502},
->>>>>>> ea820162
-	name: "TimesExpression",
-},
-},
-	},
-},
-},
-},
-	},
-},
-},
-},
-{
-	name: "TimesExpression",
-<<<<<<< HEAD
-	pos: position{line: 551, col: 1, offset: 16788},
-	expr: &actionExpr{
-	pos: position{line: 551, col: 26, offset: 16815},
-	run: (*parser).callonTimesExpression1,
-	expr: &seqExpr{
-	pos: position{line: 551, col: 26, offset: 16815},
-	exprs: []interface{}{
-&labeledExpr{
-	pos: position{line: 551, col: 26, offset: 16815},
-	label: "first",
-	expr: &ruleRefExpr{
-	pos: position{line: 551, col: 32, offset: 16821},
-=======
-	pos: position{line: 547, col: 1, offset: 16582},
-	expr: &actionExpr{
-	pos: position{line: 547, col: 26, offset: 16609},
-	run: (*parser).callonTimesExpression1,
-	expr: &seqExpr{
-	pos: position{line: 547, col: 26, offset: 16609},
-	exprs: []interface{}{
-&labeledExpr{
-	pos: position{line: 547, col: 26, offset: 16609},
-	label: "first",
-	expr: &ruleRefExpr{
-	pos: position{line: 547, col: 32, offset: 16615},
->>>>>>> ea820162
-	name: "EqualExpression",
-},
-},
-&labeledExpr{
-<<<<<<< HEAD
-	pos: position{line: 551, col: 55, offset: 16844},
-	label: "rest",
-	expr: &zeroOrMoreExpr{
-	pos: position{line: 551, col: 60, offset: 16849},
-	expr: &seqExpr{
-	pos: position{line: 551, col: 61, offset: 16850},
-	exprs: []interface{}{
-&ruleRefExpr{
-	pos: position{line: 551, col: 61, offset: 16850},
-	name: "_",
-},
-&litMatcher{
-	pos: position{line: 551, col: 63, offset: 16852},
-=======
-	pos: position{line: 547, col: 55, offset: 16638},
-	label: "rest",
-	expr: &zeroOrMoreExpr{
-	pos: position{line: 547, col: 60, offset: 16643},
-	expr: &seqExpr{
-	pos: position{line: 547, col: 61, offset: 16644},
-	exprs: []interface{}{
-&ruleRefExpr{
-	pos: position{line: 547, col: 61, offset: 16644},
-	name: "_",
-},
-&litMatcher{
-	pos: position{line: 547, col: 63, offset: 16646},
->>>>>>> ea820162
-	val: "*",
-	ignoreCase: false,
-},
-&ruleRefExpr{
-<<<<<<< HEAD
-	pos: position{line: 551, col: 67, offset: 16856},
-	name: "_",
-},
-&labeledExpr{
-	pos: position{line: 551, col: 69, offset: 16858},
-	label: "e",
-	expr: &ruleRefExpr{
-	pos: position{line: 551, col: 71, offset: 16860},
-=======
-	pos: position{line: 547, col: 67, offset: 16650},
-	name: "_",
-},
-&labeledExpr{
-	pos: position{line: 547, col: 69, offset: 16652},
-	label: "e",
-	expr: &ruleRefExpr{
-	pos: position{line: 547, col: 71, offset: 16654},
->>>>>>> ea820162
-	name: "EqualExpression",
-},
-},
-	},
-},
-},
-},
-	},
-},
-},
-},
-{
-	name: "EqualExpression",
-<<<<<<< HEAD
-	pos: position{line: 553, col: 1, offset: 16930},
-	expr: &actionExpr{
-	pos: position{line: 553, col: 26, offset: 16957},
-	run: (*parser).callonEqualExpression1,
-	expr: &seqExpr{
-	pos: position{line: 553, col: 26, offset: 16957},
-	exprs: []interface{}{
-&labeledExpr{
-	pos: position{line: 553, col: 26, offset: 16957},
-	label: "first",
-	expr: &ruleRefExpr{
-	pos: position{line: 553, col: 32, offset: 16963},
-=======
-	pos: position{line: 549, col: 1, offset: 16724},
-	expr: &actionExpr{
-	pos: position{line: 549, col: 26, offset: 16751},
-	run: (*parser).callonEqualExpression1,
-	expr: &seqExpr{
-	pos: position{line: 549, col: 26, offset: 16751},
-	exprs: []interface{}{
-&labeledExpr{
-	pos: position{line: 549, col: 26, offset: 16751},
-	label: "first",
-	expr: &ruleRefExpr{
-	pos: position{line: 549, col: 32, offset: 16757},
->>>>>>> ea820162
-	name: "NotEqualExpression",
-},
-},
-&labeledExpr{
-<<<<<<< HEAD
-	pos: position{line: 553, col: 55, offset: 16986},
-	label: "rest",
-	expr: &zeroOrMoreExpr{
-	pos: position{line: 553, col: 60, offset: 16991},
-	expr: &seqExpr{
-	pos: position{line: 553, col: 61, offset: 16992},
-	exprs: []interface{}{
-&ruleRefExpr{
-	pos: position{line: 553, col: 61, offset: 16992},
-	name: "_",
-},
-&litMatcher{
-	pos: position{line: 553, col: 63, offset: 16994},
-=======
-	pos: position{line: 549, col: 55, offset: 16780},
-	label: "rest",
-	expr: &zeroOrMoreExpr{
-	pos: position{line: 549, col: 60, offset: 16785},
-	expr: &seqExpr{
-	pos: position{line: 549, col: 61, offset: 16786},
-	exprs: []interface{}{
-&ruleRefExpr{
-	pos: position{line: 549, col: 61, offset: 16786},
-	name: "_",
-},
-&litMatcher{
-	pos: position{line: 549, col: 63, offset: 16788},
->>>>>>> ea820162
-	val: "==",
-	ignoreCase: false,
-},
-&ruleRefExpr{
-<<<<<<< HEAD
-	pos: position{line: 553, col: 68, offset: 16999},
-	name: "_",
-},
-&labeledExpr{
-	pos: position{line: 553, col: 70, offset: 17001},
-	label: "e",
-	expr: &ruleRefExpr{
-	pos: position{line: 553, col: 72, offset: 17003},
-=======
-	pos: position{line: 549, col: 68, offset: 16793},
-	name: "_",
-},
-&labeledExpr{
-	pos: position{line: 549, col: 70, offset: 16795},
-	label: "e",
-	expr: &ruleRefExpr{
-	pos: position{line: 549, col: 72, offset: 16797},
->>>>>>> ea820162
-	name: "NotEqualExpression",
-},
-},
-	},
-},
-},
-},
-	},
-},
-},
-},
-{
-	name: "NotEqualExpression",
-<<<<<<< HEAD
-	pos: position{line: 555, col: 1, offset: 17073},
-	expr: &actionExpr{
-	pos: position{line: 555, col: 26, offset: 17100},
-	run: (*parser).callonNotEqualExpression1,
-	expr: &seqExpr{
-	pos: position{line: 555, col: 26, offset: 17100},
-	exprs: []interface{}{
-&labeledExpr{
-	pos: position{line: 555, col: 26, offset: 17100},
-	label: "first",
-	expr: &ruleRefExpr{
-	pos: position{line: 555, col: 32, offset: 17106},
-	name: "EquivalentExpression",
-},
-},
-&labeledExpr{
-	pos: position{line: 555, col: 54, offset: 17128},
-	label: "rest",
-	expr: &zeroOrMoreExpr{
-	pos: position{line: 555, col: 59, offset: 17133},
-	expr: &seqExpr{
-	pos: position{line: 555, col: 60, offset: 17134},
-	exprs: []interface{}{
-&ruleRefExpr{
-	pos: position{line: 555, col: 60, offset: 17134},
-	name: "_",
-},
-&litMatcher{
-	pos: position{line: 555, col: 62, offset: 17136},
-=======
-	pos: position{line: 551, col: 1, offset: 16867},
-	expr: &actionExpr{
-	pos: position{line: 551, col: 26, offset: 16894},
-	run: (*parser).callonNotEqualExpression1,
-	expr: &seqExpr{
-	pos: position{line: 551, col: 26, offset: 16894},
-	exprs: []interface{}{
-&labeledExpr{
-	pos: position{line: 551, col: 26, offset: 16894},
-	label: "first",
-	expr: &ruleRefExpr{
-	pos: position{line: 551, col: 32, offset: 16900},
-	name: "ApplicationExpression",
-},
-},
-&labeledExpr{
-	pos: position{line: 551, col: 55, offset: 16923},
-	label: "rest",
-	expr: &zeroOrMoreExpr{
-	pos: position{line: 551, col: 60, offset: 16928},
-	expr: &seqExpr{
-	pos: position{line: 551, col: 61, offset: 16929},
-	exprs: []interface{}{
-&ruleRefExpr{
-	pos: position{line: 551, col: 61, offset: 16929},
-	name: "_",
-},
-&litMatcher{
-	pos: position{line: 551, col: 63, offset: 16931},
->>>>>>> ea820162
-	val: "!=",
-	ignoreCase: false,
-},
-&ruleRefExpr{
-<<<<<<< HEAD
-	pos: position{line: 555, col: 67, offset: 17141},
-	name: "_",
-},
-&labeledExpr{
-	pos: position{line: 555, col: 69, offset: 17143},
-	label: "e",
-	expr: &ruleRefExpr{
-	pos: position{line: 555, col: 71, offset: 17145},
-	name: "EquivalentExpression",
-},
-},
-	},
-},
-},
-},
-	},
-},
-},
-},
-{
-	name: "EquivalentExpression",
-	pos: position{line: 557, col: 1, offset: 17217},
-	expr: &actionExpr{
-	pos: position{line: 557, col: 28, offset: 17246},
-	run: (*parser).callonEquivalentExpression1,
-	expr: &seqExpr{
-	pos: position{line: 557, col: 28, offset: 17246},
-	exprs: []interface{}{
-&labeledExpr{
-	pos: position{line: 557, col: 28, offset: 17246},
-	label: "first",
-	expr: &ruleRefExpr{
-	pos: position{line: 557, col: 34, offset: 17252},
-	name: "ApplicationExpression",
-},
-},
-&labeledExpr{
-	pos: position{line: 557, col: 57, offset: 17275},
-	label: "rest",
-	expr: &zeroOrMoreExpr{
-	pos: position{line: 557, col: 62, offset: 17280},
-	expr: &seqExpr{
-	pos: position{line: 557, col: 63, offset: 17281},
-	exprs: []interface{}{
-&ruleRefExpr{
-	pos: position{line: 557, col: 63, offset: 17281},
-	name: "_",
-},
-&ruleRefExpr{
-	pos: position{line: 557, col: 65, offset: 17283},
-	name: "Equivalent",
-},
-&ruleRefExpr{
-	pos: position{line: 557, col: 76, offset: 17294},
-	name: "_",
-},
-&labeledExpr{
-	pos: position{line: 557, col: 78, offset: 17296},
-	label: "e",
-	expr: &ruleRefExpr{
-	pos: position{line: 557, col: 80, offset: 17298},
-=======
-	pos: position{line: 551, col: 68, offset: 16936},
-	name: "_",
-},
-&labeledExpr{
-	pos: position{line: 551, col: 70, offset: 16938},
-	label: "e",
-	expr: &ruleRefExpr{
-	pos: position{line: 551, col: 72, offset: 16940},
->>>>>>> ea820162
-	name: "ApplicationExpression",
-},
-},
-	},
-},
-},
-},
-	},
-},
-},
-},
-{
-	name: "ApplicationExpression",
-<<<<<<< HEAD
-	pos: position{line: 560, col: 1, offset: 17375},
-	expr: &actionExpr{
-	pos: position{line: 560, col: 25, offset: 17401},
-	run: (*parser).callonApplicationExpression1,
-	expr: &seqExpr{
-	pos: position{line: 560, col: 25, offset: 17401},
-	exprs: []interface{}{
-&labeledExpr{
-	pos: position{line: 560, col: 25, offset: 17401},
-	label: "f",
-	expr: &ruleRefExpr{
-	pos: position{line: 560, col: 27, offset: 17403},
-=======
-	pos: position{line: 554, col: 1, offset: 17014},
-	expr: &actionExpr{
-	pos: position{line: 554, col: 25, offset: 17040},
-	run: (*parser).callonApplicationExpression1,
-	expr: &seqExpr{
-	pos: position{line: 554, col: 25, offset: 17040},
-	exprs: []interface{}{
-&labeledExpr{
-	pos: position{line: 554, col: 25, offset: 17040},
-	label: "f",
-	expr: &ruleRefExpr{
-	pos: position{line: 554, col: 27, offset: 17042},
->>>>>>> ea820162
-	name: "FirstApplicationExpression",
-},
-},
-&labeledExpr{
-<<<<<<< HEAD
-	pos: position{line: 560, col: 54, offset: 17430},
-	label: "rest",
-	expr: &zeroOrMoreExpr{
-	pos: position{line: 560, col: 59, offset: 17435},
-	expr: &seqExpr{
-	pos: position{line: 560, col: 60, offset: 17436},
-	exprs: []interface{}{
-&ruleRefExpr{
-	pos: position{line: 560, col: 60, offset: 17436},
-	name: "_1",
-},
-&ruleRefExpr{
-	pos: position{line: 560, col: 63, offset: 17439},
-=======
-	pos: position{line: 554, col: 54, offset: 17069},
-	label: "rest",
-	expr: &zeroOrMoreExpr{
-	pos: position{line: 554, col: 59, offset: 17074},
-	expr: &seqExpr{
-	pos: position{line: 554, col: 60, offset: 17075},
-	exprs: []interface{}{
-&ruleRefExpr{
-	pos: position{line: 554, col: 60, offset: 17075},
-	name: "_1",
-},
-&ruleRefExpr{
-	pos: position{line: 554, col: 63, offset: 17078},
->>>>>>> ea820162
-	name: "ImportExpression",
-},
-	},
-},
-},
-},
-	},
-},
-},
-},
-{
-	name: "FirstApplicationExpression",
-<<<<<<< HEAD
-	pos: position{line: 569, col: 1, offset: 17682},
-	expr: &choiceExpr{
-	pos: position{line: 570, col: 8, offset: 17720},
-	alternatives: []interface{}{
-&actionExpr{
-	pos: position{line: 570, col: 8, offset: 17720},
-	run: (*parser).callonFirstApplicationExpression2,
-	expr: &seqExpr{
-	pos: position{line: 570, col: 8, offset: 17720},
-	exprs: []interface{}{
-&ruleRefExpr{
-	pos: position{line: 570, col: 8, offset: 17720},
-	name: "Merge",
-},
-&ruleRefExpr{
-	pos: position{line: 570, col: 14, offset: 17726},
-	name: "_1",
-},
-&labeledExpr{
-	pos: position{line: 570, col: 17, offset: 17729},
-	label: "h",
-	expr: &ruleRefExpr{
-	pos: position{line: 570, col: 19, offset: 17731},
-=======
-	pos: position{line: 563, col: 1, offset: 17321},
-	expr: &choiceExpr{
-	pos: position{line: 564, col: 8, offset: 17359},
-	alternatives: []interface{}{
-&actionExpr{
-	pos: position{line: 564, col: 8, offset: 17359},
-	run: (*parser).callonFirstApplicationExpression2,
-	expr: &seqExpr{
-	pos: position{line: 564, col: 8, offset: 17359},
-	exprs: []interface{}{
-&ruleRefExpr{
-	pos: position{line: 564, col: 8, offset: 17359},
-	name: "Merge",
-},
-&ruleRefExpr{
-	pos: position{line: 564, col: 14, offset: 17365},
-	name: "_1",
-},
-&labeledExpr{
-	pos: position{line: 564, col: 17, offset: 17368},
-	label: "h",
-	expr: &ruleRefExpr{
-	pos: position{line: 564, col: 19, offset: 17370},
->>>>>>> ea820162
-	name: "ImportExpression",
-},
-},
-&ruleRefExpr{
-<<<<<<< HEAD
-	pos: position{line: 570, col: 36, offset: 17748},
-	name: "_1",
-},
-&labeledExpr{
-	pos: position{line: 570, col: 39, offset: 17751},
-	label: "u",
-	expr: &ruleRefExpr{
-	pos: position{line: 570, col: 41, offset: 17753},
-=======
-	pos: position{line: 564, col: 36, offset: 17387},
-	name: "_1",
-},
-&labeledExpr{
-	pos: position{line: 564, col: 39, offset: 17390},
-	label: "u",
-	expr: &ruleRefExpr{
-	pos: position{line: 564, col: 41, offset: 17392},
->>>>>>> ea820162
-	name: "ImportExpression",
-},
-},
-	},
-},
-},
-&actionExpr{
-<<<<<<< HEAD
-	pos: position{line: 573, col: 8, offset: 17856},
-	run: (*parser).callonFirstApplicationExpression11,
-	expr: &seqExpr{
-	pos: position{line: 573, col: 8, offset: 17856},
-	exprs: []interface{}{
-&ruleRefExpr{
-	pos: position{line: 573, col: 8, offset: 17856},
-	name: "Some",
-},
-&ruleRefExpr{
-	pos: position{line: 573, col: 13, offset: 17861},
-	name: "_1",
-},
-&labeledExpr{
-	pos: position{line: 573, col: 16, offset: 17864},
-	label: "e",
-	expr: &ruleRefExpr{
-	pos: position{line: 573, col: 18, offset: 17866},
-=======
-	pos: position{line: 567, col: 8, offset: 17495},
-	run: (*parser).callonFirstApplicationExpression11,
-	expr: &seqExpr{
-	pos: position{line: 567, col: 8, offset: 17495},
-	exprs: []interface{}{
-&ruleRefExpr{
-	pos: position{line: 567, col: 8, offset: 17495},
-	name: "Some",
-},
-&ruleRefExpr{
-	pos: position{line: 567, col: 13, offset: 17500},
-	name: "_1",
-},
-&labeledExpr{
-	pos: position{line: 567, col: 16, offset: 17503},
-	label: "e",
-	expr: &ruleRefExpr{
-	pos: position{line: 567, col: 18, offset: 17505},
->>>>>>> ea820162
-	name: "ImportExpression",
-},
-},
-	},
-},
-},
-&actionExpr{
-<<<<<<< HEAD
-	pos: position{line: 574, col: 8, offset: 17921},
-	run: (*parser).callonFirstApplicationExpression17,
-	expr: &seqExpr{
-	pos: position{line: 574, col: 8, offset: 17921},
-	exprs: []interface{}{
-&ruleRefExpr{
-	pos: position{line: 574, col: 8, offset: 17921},
-	name: "toMap",
-},
-&ruleRefExpr{
-	pos: position{line: 574, col: 14, offset: 17927},
-	name: "_1",
-},
-&labeledExpr{
-	pos: position{line: 574, col: 17, offset: 17930},
-	label: "e",
-	expr: &ruleRefExpr{
-	pos: position{line: 574, col: 19, offset: 17932},
-=======
-	pos: position{line: 568, col: 8, offset: 17560},
-	run: (*parser).callonFirstApplicationExpression17,
-	expr: &seqExpr{
-	pos: position{line: 568, col: 8, offset: 17560},
-	exprs: []interface{}{
-&ruleRefExpr{
-	pos: position{line: 568, col: 8, offset: 17560},
-	name: "toMap",
-},
-&ruleRefExpr{
-	pos: position{line: 568, col: 14, offset: 17566},
-	name: "_1",
-},
-&labeledExpr{
-	pos: position{line: 568, col: 17, offset: 17569},
-	label: "e",
-	expr: &ruleRefExpr{
-	pos: position{line: 568, col: 19, offset: 17571},
->>>>>>> ea820162
-	name: "ImportExpression",
-},
-},
-	},
-},
-},
-&ruleRefExpr{
-<<<<<<< HEAD
-	pos: position{line: 575, col: 8, offset: 17996},
-=======
-	pos: position{line: 569, col: 8, offset: 17635},
->>>>>>> ea820162
-	name: "ImportExpression",
-},
-	},
-},
-},
-{
-	name: "ImportExpression",
-<<<<<<< HEAD
-	pos: position{line: 577, col: 1, offset: 18014},
-	expr: &choiceExpr{
-	pos: position{line: 577, col: 20, offset: 18035},
-	alternatives: []interface{}{
-&ruleRefExpr{
-	pos: position{line: 577, col: 20, offset: 18035},
-	name: "Import",
-},
-&ruleRefExpr{
-	pos: position{line: 577, col: 29, offset: 18044},
-=======
-	pos: position{line: 571, col: 1, offset: 17653},
-	expr: &choiceExpr{
-	pos: position{line: 571, col: 20, offset: 17674},
-	alternatives: []interface{}{
-&ruleRefExpr{
-	pos: position{line: 571, col: 20, offset: 17674},
-	name: "Import",
-},
-&ruleRefExpr{
-	pos: position{line: 571, col: 29, offset: 17683},
->>>>>>> ea820162
-	name: "SelectorExpression",
-},
-	},
-},
-},
-{
-	name: "SelectorExpression",
-<<<<<<< HEAD
-	pos: position{line: 579, col: 1, offset: 18064},
-	expr: &actionExpr{
-	pos: position{line: 579, col: 22, offset: 18087},
-	run: (*parser).callonSelectorExpression1,
-	expr: &seqExpr{
-	pos: position{line: 579, col: 22, offset: 18087},
-	exprs: []interface{}{
-&labeledExpr{
-	pos: position{line: 579, col: 22, offset: 18087},
-	label: "e",
-	expr: &ruleRefExpr{
-	pos: position{line: 579, col: 24, offset: 18089},
-=======
-	pos: position{line: 573, col: 1, offset: 17703},
-	expr: &actionExpr{
-	pos: position{line: 573, col: 22, offset: 17726},
-	run: (*parser).callonSelectorExpression1,
-	expr: &seqExpr{
-	pos: position{line: 573, col: 22, offset: 17726},
-	exprs: []interface{}{
-&labeledExpr{
-	pos: position{line: 573, col: 22, offset: 17726},
-	label: "e",
-	expr: &ruleRefExpr{
-	pos: position{line: 573, col: 24, offset: 17728},
->>>>>>> ea820162
-	name: "PrimitiveExpression",
-},
-},
-&labeledExpr{
-<<<<<<< HEAD
-	pos: position{line: 579, col: 44, offset: 18109},
-	label: "ls",
-	expr: &zeroOrMoreExpr{
-	pos: position{line: 579, col: 47, offset: 18112},
-	expr: &seqExpr{
-	pos: position{line: 579, col: 48, offset: 18113},
-	exprs: []interface{}{
-&ruleRefExpr{
-	pos: position{line: 579, col: 48, offset: 18113},
-	name: "_",
-},
-&litMatcher{
-	pos: position{line: 579, col: 50, offset: 18115},
-=======
-	pos: position{line: 573, col: 44, offset: 17748},
-	label: "ls",
-	expr: &zeroOrMoreExpr{
-	pos: position{line: 573, col: 47, offset: 17751},
-	expr: &seqExpr{
-	pos: position{line: 573, col: 48, offset: 17752},
-	exprs: []interface{}{
-&ruleRefExpr{
-	pos: position{line: 573, col: 48, offset: 17752},
-	name: "_",
-},
-&litMatcher{
-	pos: position{line: 573, col: 50, offset: 17754},
->>>>>>> ea820162
-	val: ".",
-	ignoreCase: false,
-},
-&ruleRefExpr{
-<<<<<<< HEAD
-	pos: position{line: 579, col: 54, offset: 18119},
-	name: "_",
-},
-&ruleRefExpr{
-	pos: position{line: 579, col: 56, offset: 18121},
-=======
-	pos: position{line: 573, col: 54, offset: 17758},
-	name: "_",
-},
-&ruleRefExpr{
-	pos: position{line: 573, col: 56, offset: 17760},
->>>>>>> ea820162
-	name: "Selector",
-},
-	},
-},
-},
-},
-	},
-},
-},
-},
-{
-	name: "Selector",
-<<<<<<< HEAD
-	pos: position{line: 598, col: 1, offset: 18674},
-	expr: &choiceExpr{
-	pos: position{line: 598, col: 12, offset: 18687},
-	alternatives: []interface{}{
-&ruleRefExpr{
-	pos: position{line: 598, col: 12, offset: 18687},
-	name: "AnyLabel",
-},
-&ruleRefExpr{
-	pos: position{line: 598, col: 23, offset: 18698},
-	name: "Labels",
-},
-&ruleRefExpr{
-	pos: position{line: 598, col: 32, offset: 18707},
-=======
-	pos: position{line: 592, col: 1, offset: 18313},
-	expr: &choiceExpr{
-	pos: position{line: 592, col: 12, offset: 18326},
-	alternatives: []interface{}{
-&ruleRefExpr{
-	pos: position{line: 592, col: 12, offset: 18326},
-	name: "AnyLabel",
-},
-&ruleRefExpr{
-	pos: position{line: 592, col: 23, offset: 18337},
-	name: "Labels",
-},
-&ruleRefExpr{
-	pos: position{line: 592, col: 32, offset: 18346},
->>>>>>> ea820162
-	name: "TypeSelector",
-},
-	},
-},
-},
-{
-	name: "Labels",
-<<<<<<< HEAD
-	pos: position{line: 600, col: 1, offset: 18721},
-	expr: &actionExpr{
-	pos: position{line: 600, col: 10, offset: 18732},
-	run: (*parser).callonLabels1,
-	expr: &seqExpr{
-	pos: position{line: 600, col: 10, offset: 18732},
-	exprs: []interface{}{
-&litMatcher{
-	pos: position{line: 600, col: 10, offset: 18732},
-=======
-	pos: position{line: 594, col: 1, offset: 18360},
-	expr: &actionExpr{
-	pos: position{line: 594, col: 10, offset: 18371},
-	run: (*parser).callonLabels1,
-	expr: &seqExpr{
-	pos: position{line: 594, col: 10, offset: 18371},
-	exprs: []interface{}{
-&litMatcher{
-	pos: position{line: 594, col: 10, offset: 18371},
->>>>>>> ea820162
-	val: "{",
-	ignoreCase: false,
-},
-&ruleRefExpr{
-<<<<<<< HEAD
-	pos: position{line: 600, col: 14, offset: 18736},
-	name: "_",
-},
-&labeledExpr{
-	pos: position{line: 600, col: 16, offset: 18738},
-	label: "optclauses",
-	expr: &zeroOrOneExpr{
-	pos: position{line: 600, col: 27, offset: 18749},
-	expr: &seqExpr{
-	pos: position{line: 600, col: 29, offset: 18751},
-	exprs: []interface{}{
-&ruleRefExpr{
-	pos: position{line: 600, col: 29, offset: 18751},
-	name: "AnyLabel",
-},
-&ruleRefExpr{
-	pos: position{line: 600, col: 38, offset: 18760},
-	name: "_",
-},
-&zeroOrMoreExpr{
-	pos: position{line: 600, col: 40, offset: 18762},
-	expr: &seqExpr{
-	pos: position{line: 600, col: 41, offset: 18763},
-	exprs: []interface{}{
-&litMatcher{
-	pos: position{line: 600, col: 41, offset: 18763},
-=======
-	pos: position{line: 594, col: 14, offset: 18375},
-	name: "_",
-},
-&labeledExpr{
-	pos: position{line: 594, col: 16, offset: 18377},
-	label: "optclauses",
-	expr: &zeroOrOneExpr{
-	pos: position{line: 594, col: 27, offset: 18388},
-	expr: &seqExpr{
-	pos: position{line: 594, col: 29, offset: 18390},
-	exprs: []interface{}{
-&ruleRefExpr{
-	pos: position{line: 594, col: 29, offset: 18390},
-	name: "AnyLabel",
-},
-&ruleRefExpr{
-	pos: position{line: 594, col: 38, offset: 18399},
-	name: "_",
-},
-&zeroOrMoreExpr{
-	pos: position{line: 594, col: 40, offset: 18401},
-	expr: &seqExpr{
-	pos: position{line: 594, col: 41, offset: 18402},
-	exprs: []interface{}{
-&litMatcher{
-	pos: position{line: 594, col: 41, offset: 18402},
->>>>>>> ea820162
-	val: ",",
-	ignoreCase: false,
-},
-&ruleRefExpr{
-<<<<<<< HEAD
-	pos: position{line: 600, col: 45, offset: 18767},
-	name: "_",
-},
-&ruleRefExpr{
-	pos: position{line: 600, col: 47, offset: 18769},
-	name: "AnyLabel",
-},
-&ruleRefExpr{
-	pos: position{line: 600, col: 56, offset: 18778},
-=======
-	pos: position{line: 594, col: 45, offset: 18406},
-	name: "_",
-},
-&ruleRefExpr{
-	pos: position{line: 594, col: 47, offset: 18408},
-	name: "AnyLabel",
-},
-&ruleRefExpr{
-	pos: position{line: 594, col: 56, offset: 18417},
->>>>>>> ea820162
-	name: "_",
-},
-	},
-},
-},
-	},
-},
-},
-},
-&litMatcher{
-<<<<<<< HEAD
-	pos: position{line: 600, col: 64, offset: 18786},
-=======
-	pos: position{line: 594, col: 64, offset: 18425},
->>>>>>> ea820162
-	val: "}",
-	ignoreCase: false,
-},
-	},
-},
-},
-},
-{
-	name: "TypeSelector",
-<<<<<<< HEAD
-	pos: position{line: 610, col: 1, offset: 19082},
-	expr: &actionExpr{
-	pos: position{line: 610, col: 16, offset: 19099},
-	run: (*parser).callonTypeSelector1,
-	expr: &seqExpr{
-	pos: position{line: 610, col: 16, offset: 19099},
-	exprs: []interface{}{
-&litMatcher{
-	pos: position{line: 610, col: 16, offset: 19099},
-=======
-	pos: position{line: 604, col: 1, offset: 18721},
-	expr: &actionExpr{
-	pos: position{line: 604, col: 16, offset: 18738},
-	run: (*parser).callonTypeSelector1,
-	expr: &seqExpr{
-	pos: position{line: 604, col: 16, offset: 18738},
-	exprs: []interface{}{
-&litMatcher{
-	pos: position{line: 604, col: 16, offset: 18738},
->>>>>>> ea820162
-	val: "(",
-	ignoreCase: false,
-},
-&ruleRefExpr{
-<<<<<<< HEAD
-	pos: position{line: 610, col: 20, offset: 19103},
-	name: "_",
-},
-&labeledExpr{
-	pos: position{line: 610, col: 22, offset: 19105},
-	label: "e",
-	expr: &ruleRefExpr{
-	pos: position{line: 610, col: 24, offset: 19107},
-=======
-	pos: position{line: 604, col: 20, offset: 18742},
-	name: "_",
-},
-&labeledExpr{
-	pos: position{line: 604, col: 22, offset: 18744},
-	label: "e",
-	expr: &ruleRefExpr{
-	pos: position{line: 604, col: 24, offset: 18746},
->>>>>>> ea820162
-	name: "Expression",
-},
-},
-&ruleRefExpr{
-<<<<<<< HEAD
-	pos: position{line: 610, col: 35, offset: 19118},
-	name: "_",
-},
-&litMatcher{
-	pos: position{line: 610, col: 37, offset: 19120},
-=======
-	pos: position{line: 604, col: 35, offset: 18757},
-	name: "_",
-},
-&litMatcher{
-	pos: position{line: 604, col: 37, offset: 18759},
->>>>>>> ea820162
-	val: ")",
-	ignoreCase: false,
-},
-	},
-},
-},
-},
-{
-	name: "PrimitiveExpression",
-<<<<<<< HEAD
-	pos: position{line: 612, col: 1, offset: 19143},
-	expr: &choiceExpr{
-	pos: position{line: 613, col: 7, offset: 19173},
-	alternatives: []interface{}{
-&ruleRefExpr{
-	pos: position{line: 613, col: 7, offset: 19173},
-	name: "DoubleLiteral",
-},
-&ruleRefExpr{
-	pos: position{line: 614, col: 7, offset: 19193},
-	name: "NaturalLiteral",
-},
-&ruleRefExpr{
-	pos: position{line: 615, col: 7, offset: 19214},
-	name: "IntegerLiteral",
-},
-&ruleRefExpr{
-	pos: position{line: 616, col: 7, offset: 19235},
-	name: "TextLiteral",
-},
-&actionExpr{
-	pos: position{line: 617, col: 7, offset: 19253},
-	run: (*parser).callonPrimitiveExpression6,
-	expr: &seqExpr{
-	pos: position{line: 617, col: 7, offset: 19253},
-	exprs: []interface{}{
-&litMatcher{
-	pos: position{line: 617, col: 7, offset: 19253},
-=======
-	pos: position{line: 606, col: 1, offset: 18782},
-	expr: &choiceExpr{
-	pos: position{line: 607, col: 7, offset: 18812},
-	alternatives: []interface{}{
-&ruleRefExpr{
-	pos: position{line: 607, col: 7, offset: 18812},
-	name: "DoubleLiteral",
-},
-&ruleRefExpr{
-	pos: position{line: 608, col: 7, offset: 18832},
-	name: "NaturalLiteral",
-},
-&ruleRefExpr{
-	pos: position{line: 609, col: 7, offset: 18853},
-	name: "IntegerLiteral",
-},
-&ruleRefExpr{
-	pos: position{line: 610, col: 7, offset: 18874},
-	name: "TextLiteral",
-},
-&actionExpr{
-	pos: position{line: 611, col: 7, offset: 18892},
-	run: (*parser).callonPrimitiveExpression6,
-	expr: &seqExpr{
-	pos: position{line: 611, col: 7, offset: 18892},
-	exprs: []interface{}{
-&litMatcher{
-	pos: position{line: 611, col: 7, offset: 18892},
->>>>>>> ea820162
-	val: "{",
-	ignoreCase: false,
-},
-&ruleRefExpr{
-<<<<<<< HEAD
-	pos: position{line: 617, col: 11, offset: 19257},
-	name: "_",
-},
-&labeledExpr{
-	pos: position{line: 617, col: 13, offset: 19259},
-	label: "r",
-	expr: &ruleRefExpr{
-	pos: position{line: 617, col: 15, offset: 19261},
-=======
-	pos: position{line: 611, col: 11, offset: 18896},
-	name: "_",
-},
-&labeledExpr{
-	pos: position{line: 611, col: 13, offset: 18898},
-	label: "r",
-	expr: &ruleRefExpr{
-	pos: position{line: 611, col: 15, offset: 18900},
->>>>>>> ea820162
-	name: "RecordTypeOrLiteral",
-},
-},
-&ruleRefExpr{
-<<<<<<< HEAD
-	pos: position{line: 617, col: 35, offset: 19281},
-	name: "_",
-},
-&litMatcher{
-	pos: position{line: 617, col: 37, offset: 19283},
-=======
-	pos: position{line: 611, col: 35, offset: 18920},
-	name: "_",
-},
-&litMatcher{
-	pos: position{line: 611, col: 37, offset: 18922},
->>>>>>> ea820162
-	val: "}",
-	ignoreCase: false,
-},
-	},
-},
-},
-&actionExpr{
-<<<<<<< HEAD
-	pos: position{line: 618, col: 7, offset: 19311},
-	run: (*parser).callonPrimitiveExpression14,
-	expr: &seqExpr{
-	pos: position{line: 618, col: 7, offset: 19311},
-	exprs: []interface{}{
-&litMatcher{
-	pos: position{line: 618, col: 7, offset: 19311},
-=======
-	pos: position{line: 612, col: 7, offset: 18950},
-	run: (*parser).callonPrimitiveExpression14,
-	expr: &seqExpr{
-	pos: position{line: 612, col: 7, offset: 18950},
-	exprs: []interface{}{
-&litMatcher{
-	pos: position{line: 612, col: 7, offset: 18950},
->>>>>>> ea820162
-	val: "<",
-	ignoreCase: false,
-},
-&ruleRefExpr{
-<<<<<<< HEAD
-	pos: position{line: 618, col: 11, offset: 19315},
-	name: "_",
-},
-&labeledExpr{
-	pos: position{line: 618, col: 13, offset: 19317},
-	label: "u",
-	expr: &ruleRefExpr{
-	pos: position{line: 618, col: 15, offset: 19319},
-=======
-	pos: position{line: 612, col: 11, offset: 18954},
-	name: "_",
-},
-&labeledExpr{
-	pos: position{line: 612, col: 13, offset: 18956},
-	label: "u",
-	expr: &ruleRefExpr{
-	pos: position{line: 612, col: 15, offset: 18958},
->>>>>>> ea820162
-	name: "UnionType",
-},
-},
-&ruleRefExpr{
-<<<<<<< HEAD
-	pos: position{line: 618, col: 25, offset: 19329},
-	name: "_",
-},
-&litMatcher{
-	pos: position{line: 618, col: 27, offset: 19331},
-=======
-	pos: position{line: 612, col: 25, offset: 18968},
-	name: "_",
-},
-&litMatcher{
-	pos: position{line: 612, col: 27, offset: 18970},
->>>>>>> ea820162
-	val: ">",
-	ignoreCase: false,
-},
-	},
-},
-},
-&ruleRefExpr{
-<<<<<<< HEAD
-	pos: position{line: 619, col: 7, offset: 19359},
-	name: "NonEmptyListLiteral",
-},
-&ruleRefExpr{
-	pos: position{line: 620, col: 7, offset: 19385},
-	name: "Identifier",
-},
-&actionExpr{
-	pos: position{line: 621, col: 7, offset: 19402},
-	run: (*parser).callonPrimitiveExpression24,
-	expr: &seqExpr{
-	pos: position{line: 621, col: 7, offset: 19402},
-	exprs: []interface{}{
-&litMatcher{
-	pos: position{line: 621, col: 7, offset: 19402},
-=======
-	pos: position{line: 613, col: 7, offset: 18998},
-	name: "NonEmptyListLiteral",
-},
-&ruleRefExpr{
-	pos: position{line: 614, col: 7, offset: 19024},
-	name: "Identifier",
-},
-&actionExpr{
-	pos: position{line: 615, col: 7, offset: 19041},
-	run: (*parser).callonPrimitiveExpression24,
-	expr: &seqExpr{
-	pos: position{line: 615, col: 7, offset: 19041},
-	exprs: []interface{}{
-&litMatcher{
-	pos: position{line: 615, col: 7, offset: 19041},
->>>>>>> ea820162
-	val: "(",
-	ignoreCase: false,
-},
-&ruleRefExpr{
-<<<<<<< HEAD
-	pos: position{line: 621, col: 11, offset: 19406},
-	name: "_",
-},
-&labeledExpr{
-	pos: position{line: 621, col: 14, offset: 19409},
-	label: "e",
-	expr: &ruleRefExpr{
-	pos: position{line: 621, col: 16, offset: 19411},
-=======
-	pos: position{line: 615, col: 11, offset: 19045},
-	name: "_",
-},
-&labeledExpr{
-	pos: position{line: 615, col: 14, offset: 19048},
-	label: "e",
-	expr: &ruleRefExpr{
-	pos: position{line: 615, col: 16, offset: 19050},
->>>>>>> ea820162
-	name: "Expression",
-},
-},
-&ruleRefExpr{
-<<<<<<< HEAD
-	pos: position{line: 621, col: 27, offset: 19422},
-	name: "_",
-},
-&litMatcher{
-	pos: position{line: 621, col: 29, offset: 19424},
-=======
-	pos: position{line: 615, col: 27, offset: 19061},
-	name: "_",
-},
-&litMatcher{
-	pos: position{line: 615, col: 29, offset: 19063},
->>>>>>> ea820162
-	val: ")",
-	ignoreCase: false,
-},
-	},
-},
-},
-	},
-},
-},
-{
-	name: "RecordTypeOrLiteral",
-<<<<<<< HEAD
-	pos: position{line: 623, col: 1, offset: 19447},
-	expr: &choiceExpr{
-	pos: position{line: 624, col: 7, offset: 19477},
-	alternatives: []interface{}{
-&actionExpr{
-	pos: position{line: 624, col: 7, offset: 19477},
-	run: (*parser).callonRecordTypeOrLiteral2,
-	expr: &litMatcher{
-	pos: position{line: 624, col: 7, offset: 19477},
-=======
-	pos: position{line: 617, col: 1, offset: 19086},
-	expr: &choiceExpr{
-	pos: position{line: 618, col: 7, offset: 19116},
-	alternatives: []interface{}{
-&actionExpr{
-	pos: position{line: 618, col: 7, offset: 19116},
-	run: (*parser).callonRecordTypeOrLiteral2,
-	expr: &litMatcher{
-	pos: position{line: 618, col: 7, offset: 19116},
->>>>>>> ea820162
-	val: "=",
-	ignoreCase: false,
-},
-},
-&ruleRefExpr{
-<<<<<<< HEAD
-	pos: position{line: 625, col: 7, offset: 19515},
-	name: "NonEmptyRecordType",
-},
-&ruleRefExpr{
-	pos: position{line: 626, col: 7, offset: 19540},
-	name: "NonEmptyRecordLiteral",
-},
-&actionExpr{
-	pos: position{line: 627, col: 7, offset: 19568},
-	run: (*parser).callonRecordTypeOrLiteral6,
-	expr: &litMatcher{
-	pos: position{line: 627, col: 7, offset: 19568},
-=======
-	pos: position{line: 619, col: 7, offset: 19154},
-	name: "NonEmptyRecordType",
-},
-&ruleRefExpr{
-	pos: position{line: 620, col: 7, offset: 19179},
-	name: "NonEmptyRecordLiteral",
-},
-&actionExpr{
-	pos: position{line: 621, col: 7, offset: 19207},
-	run: (*parser).callonRecordTypeOrLiteral6,
-	expr: &litMatcher{
-	pos: position{line: 621, col: 7, offset: 19207},
->>>>>>> ea820162
-	val: "",
-	ignoreCase: false,
-},
-},
-	},
-},
-},
-{
-	name: "RecordTypeField",
-<<<<<<< HEAD
-	pos: position{line: 629, col: 1, offset: 19597},
-	expr: &actionExpr{
-	pos: position{line: 629, col: 19, offset: 19617},
-	run: (*parser).callonRecordTypeField1,
-	expr: &seqExpr{
-	pos: position{line: 629, col: 19, offset: 19617},
-	exprs: []interface{}{
-&labeledExpr{
-	pos: position{line: 629, col: 19, offset: 19617},
-	label: "name",
-	expr: &ruleRefExpr{
-	pos: position{line: 629, col: 24, offset: 19622},
-=======
-	pos: position{line: 623, col: 1, offset: 19236},
-	expr: &actionExpr{
-	pos: position{line: 623, col: 19, offset: 19256},
-	run: (*parser).callonRecordTypeField1,
-	expr: &seqExpr{
-	pos: position{line: 623, col: 19, offset: 19256},
-	exprs: []interface{}{
-&labeledExpr{
-	pos: position{line: 623, col: 19, offset: 19256},
-	label: "name",
-	expr: &ruleRefExpr{
-	pos: position{line: 623, col: 24, offset: 19261},
->>>>>>> ea820162
-	name: "AnyLabel",
-},
-},
-&ruleRefExpr{
-<<<<<<< HEAD
-	pos: position{line: 629, col: 33, offset: 19631},
-	name: "_",
-},
-&litMatcher{
-	pos: position{line: 629, col: 35, offset: 19633},
-=======
-	pos: position{line: 623, col: 33, offset: 19270},
-	name: "_",
-},
-&litMatcher{
-	pos: position{line: 623, col: 35, offset: 19272},
->>>>>>> ea820162
-	val: ":",
-	ignoreCase: false,
-},
-&ruleRefExpr{
-<<<<<<< HEAD
-	pos: position{line: 629, col: 39, offset: 19637},
-	name: "_1",
-},
-&labeledExpr{
-	pos: position{line: 629, col: 42, offset: 19640},
-	label: "expr",
-	expr: &ruleRefExpr{
-	pos: position{line: 629, col: 47, offset: 19645},
-=======
-	pos: position{line: 623, col: 39, offset: 19276},
-	name: "_1",
-},
-&labeledExpr{
-	pos: position{line: 623, col: 42, offset: 19279},
-	label: "expr",
-	expr: &ruleRefExpr{
-	pos: position{line: 623, col: 47, offset: 19284},
->>>>>>> ea820162
-	name: "Expression",
-},
-},
-	},
-},
-},
-},
-{
-	name: "MoreRecordType",
-<<<<<<< HEAD
-	pos: position{line: 632, col: 1, offset: 19702},
-	expr: &actionExpr{
-	pos: position{line: 632, col: 18, offset: 19721},
-	run: (*parser).callonMoreRecordType1,
-	expr: &seqExpr{
-	pos: position{line: 632, col: 18, offset: 19721},
-	exprs: []interface{}{
-&ruleRefExpr{
-	pos: position{line: 632, col: 18, offset: 19721},
-	name: "_",
-},
-&litMatcher{
-	pos: position{line: 632, col: 20, offset: 19723},
-=======
-	pos: position{line: 626, col: 1, offset: 19341},
-	expr: &actionExpr{
-	pos: position{line: 626, col: 18, offset: 19360},
-	run: (*parser).callonMoreRecordType1,
-	expr: &seqExpr{
-	pos: position{line: 626, col: 18, offset: 19360},
-	exprs: []interface{}{
-&ruleRefExpr{
-	pos: position{line: 626, col: 18, offset: 19360},
-	name: "_",
-},
-&litMatcher{
-	pos: position{line: 626, col: 20, offset: 19362},
->>>>>>> ea820162
-	val: ",",
-	ignoreCase: false,
-},
-&ruleRefExpr{
-<<<<<<< HEAD
-	pos: position{line: 632, col: 24, offset: 19727},
-	name: "_",
-},
-&labeledExpr{
-	pos: position{line: 632, col: 26, offset: 19729},
-	label: "f",
-	expr: &ruleRefExpr{
-	pos: position{line: 632, col: 28, offset: 19731},
-=======
-	pos: position{line: 626, col: 24, offset: 19366},
-	name: "_",
-},
-&labeledExpr{
-	pos: position{line: 626, col: 26, offset: 19368},
-	label: "f",
-	expr: &ruleRefExpr{
-	pos: position{line: 626, col: 28, offset: 19370},
->>>>>>> ea820162
-	name: "RecordTypeField",
-},
-},
-	},
-},
-},
-},
-{
-	name: "NonEmptyRecordType",
-<<<<<<< HEAD
-	pos: position{line: 633, col: 1, offset: 19763},
-	expr: &actionExpr{
-	pos: position{line: 634, col: 7, offset: 19792},
-	run: (*parser).callonNonEmptyRecordType1,
-	expr: &seqExpr{
-	pos: position{line: 634, col: 7, offset: 19792},
-	exprs: []interface{}{
-&labeledExpr{
-	pos: position{line: 634, col: 7, offset: 19792},
-	label: "first",
-	expr: &ruleRefExpr{
-	pos: position{line: 634, col: 13, offset: 19798},
-=======
-	pos: position{line: 627, col: 1, offset: 19402},
-	expr: &actionExpr{
-	pos: position{line: 628, col: 7, offset: 19431},
-	run: (*parser).callonNonEmptyRecordType1,
-	expr: &seqExpr{
-	pos: position{line: 628, col: 7, offset: 19431},
-	exprs: []interface{}{
-&labeledExpr{
-	pos: position{line: 628, col: 7, offset: 19431},
-	label: "first",
-	expr: &ruleRefExpr{
-	pos: position{line: 628, col: 13, offset: 19437},
->>>>>>> ea820162
-	name: "RecordTypeField",
-},
-},
-&labeledExpr{
-<<<<<<< HEAD
-	pos: position{line: 634, col: 29, offset: 19814},
-	label: "rest",
-	expr: &zeroOrMoreExpr{
-	pos: position{line: 634, col: 34, offset: 19819},
-	expr: &ruleRefExpr{
-	pos: position{line: 634, col: 34, offset: 19819},
-=======
-	pos: position{line: 628, col: 29, offset: 19453},
-	label: "rest",
-	expr: &zeroOrMoreExpr{
-	pos: position{line: 628, col: 34, offset: 19458},
-	expr: &ruleRefExpr{
-	pos: position{line: 628, col: 34, offset: 19458},
->>>>>>> ea820162
-	name: "MoreRecordType",
-},
-},
-},
-	},
-},
-},
-},
-{
-	name: "RecordLiteralField",
-<<<<<<< HEAD
-	pos: position{line: 648, col: 1, offset: 20386},
-	expr: &actionExpr{
-	pos: position{line: 648, col: 22, offset: 20409},
-	run: (*parser).callonRecordLiteralField1,
-	expr: &seqExpr{
-	pos: position{line: 648, col: 22, offset: 20409},
-	exprs: []interface{}{
-&labeledExpr{
-	pos: position{line: 648, col: 22, offset: 20409},
-	label: "name",
-	expr: &ruleRefExpr{
-	pos: position{line: 648, col: 27, offset: 20414},
-=======
-	pos: position{line: 642, col: 1, offset: 20025},
-	expr: &actionExpr{
-	pos: position{line: 642, col: 22, offset: 20048},
-	run: (*parser).callonRecordLiteralField1,
-	expr: &seqExpr{
-	pos: position{line: 642, col: 22, offset: 20048},
-	exprs: []interface{}{
-&labeledExpr{
-	pos: position{line: 642, col: 22, offset: 20048},
-	label: "name",
-	expr: &ruleRefExpr{
-	pos: position{line: 642, col: 27, offset: 20053},
->>>>>>> ea820162
-	name: "AnyLabel",
-},
-},
-&ruleRefExpr{
-<<<<<<< HEAD
-	pos: position{line: 648, col: 36, offset: 20423},
-	name: "_",
-},
-&litMatcher{
-	pos: position{line: 648, col: 38, offset: 20425},
-=======
-	pos: position{line: 642, col: 36, offset: 20062},
-	name: "_",
-},
-&litMatcher{
-	pos: position{line: 642, col: 38, offset: 20064},
->>>>>>> ea820162
-	val: "=",
-	ignoreCase: false,
-},
-&ruleRefExpr{
-<<<<<<< HEAD
-	pos: position{line: 648, col: 42, offset: 20429},
-	name: "_",
-},
-&labeledExpr{
-	pos: position{line: 648, col: 44, offset: 20431},
-	label: "expr",
-	expr: &ruleRefExpr{
-	pos: position{line: 648, col: 49, offset: 20436},
-=======
-	pos: position{line: 642, col: 42, offset: 20068},
-	name: "_",
-},
-&labeledExpr{
-	pos: position{line: 642, col: 44, offset: 20070},
-	label: "expr",
-	expr: &ruleRefExpr{
-	pos: position{line: 642, col: 49, offset: 20075},
->>>>>>> ea820162
-	name: "Expression",
-},
-},
-	},
-},
-},
-},
-{
-	name: "MoreRecordLiteral",
-<<<<<<< HEAD
-	pos: position{line: 651, col: 1, offset: 20493},
-	expr: &actionExpr{
-	pos: position{line: 651, col: 21, offset: 20515},
-	run: (*parser).callonMoreRecordLiteral1,
-	expr: &seqExpr{
-	pos: position{line: 651, col: 21, offset: 20515},
-	exprs: []interface{}{
-&ruleRefExpr{
-	pos: position{line: 651, col: 21, offset: 20515},
-	name: "_",
-},
-&litMatcher{
-	pos: position{line: 651, col: 23, offset: 20517},
-=======
-	pos: position{line: 645, col: 1, offset: 20132},
-	expr: &actionExpr{
-	pos: position{line: 645, col: 21, offset: 20154},
-	run: (*parser).callonMoreRecordLiteral1,
-	expr: &seqExpr{
-	pos: position{line: 645, col: 21, offset: 20154},
-	exprs: []interface{}{
-&ruleRefExpr{
-	pos: position{line: 645, col: 21, offset: 20154},
-	name: "_",
-},
-&litMatcher{
-	pos: position{line: 645, col: 23, offset: 20156},
->>>>>>> ea820162
-	val: ",",
-	ignoreCase: false,
-},
-&ruleRefExpr{
-<<<<<<< HEAD
-	pos: position{line: 651, col: 27, offset: 20521},
-	name: "_",
-},
-&labeledExpr{
-	pos: position{line: 651, col: 29, offset: 20523},
-	label: "f",
-	expr: &ruleRefExpr{
-	pos: position{line: 651, col: 31, offset: 20525},
-=======
-	pos: position{line: 645, col: 27, offset: 20160},
-	name: "_",
-},
-&labeledExpr{
-	pos: position{line: 645, col: 29, offset: 20162},
-	label: "f",
-	expr: &ruleRefExpr{
-	pos: position{line: 645, col: 31, offset: 20164},
->>>>>>> ea820162
-	name: "RecordLiteralField",
-},
-},
-	},
-},
-},
-},
-{
-	name: "NonEmptyRecordLiteral",
-<<<<<<< HEAD
-	pos: position{line: 652, col: 1, offset: 20560},
-	expr: &actionExpr{
-	pos: position{line: 653, col: 7, offset: 20592},
-	run: (*parser).callonNonEmptyRecordLiteral1,
-	expr: &seqExpr{
-	pos: position{line: 653, col: 7, offset: 20592},
-	exprs: []interface{}{
-&labeledExpr{
-	pos: position{line: 653, col: 7, offset: 20592},
-	label: "first",
-	expr: &ruleRefExpr{
-	pos: position{line: 653, col: 13, offset: 20598},
-=======
-	pos: position{line: 646, col: 1, offset: 20199},
-	expr: &actionExpr{
-	pos: position{line: 647, col: 7, offset: 20231},
-	run: (*parser).callonNonEmptyRecordLiteral1,
-	expr: &seqExpr{
-	pos: position{line: 647, col: 7, offset: 20231},
-	exprs: []interface{}{
-&labeledExpr{
-	pos: position{line: 647, col: 7, offset: 20231},
-	label: "first",
-	expr: &ruleRefExpr{
-	pos: position{line: 647, col: 13, offset: 20237},
->>>>>>> ea820162
-	name: "RecordLiteralField",
-},
-},
-&labeledExpr{
-<<<<<<< HEAD
-	pos: position{line: 653, col: 32, offset: 20617},
-	label: "rest",
-	expr: &zeroOrMoreExpr{
-	pos: position{line: 653, col: 37, offset: 20622},
-	expr: &ruleRefExpr{
-	pos: position{line: 653, col: 37, offset: 20622},
-=======
-	pos: position{line: 647, col: 32, offset: 20256},
-	label: "rest",
-	expr: &zeroOrMoreExpr{
-	pos: position{line: 647, col: 37, offset: 20261},
-	expr: &ruleRefExpr{
-	pos: position{line: 647, col: 37, offset: 20261},
->>>>>>> ea820162
-	name: "MoreRecordLiteral",
-},
-},
-},
-	},
-},
-},
-},
-{
-	name: "UnionType",
-<<<<<<< HEAD
-	pos: position{line: 667, col: 1, offset: 21195},
-	expr: &choiceExpr{
-	pos: position{line: 667, col: 13, offset: 21209},
-	alternatives: []interface{}{
-&ruleRefExpr{
-	pos: position{line: 667, col: 13, offset: 21209},
-	name: "NonEmptyUnionType",
-},
-&ruleRefExpr{
-	pos: position{line: 667, col: 33, offset: 21229},
-=======
-	pos: position{line: 661, col: 1, offset: 20834},
-	expr: &choiceExpr{
-	pos: position{line: 661, col: 13, offset: 20848},
-	alternatives: []interface{}{
-&ruleRefExpr{
-	pos: position{line: 661, col: 13, offset: 20848},
-	name: "NonEmptyUnionType",
-},
-&ruleRefExpr{
-	pos: position{line: 661, col: 33, offset: 20868},
->>>>>>> ea820162
-	name: "EmptyUnionType",
-},
-	},
-},
-},
-{
-	name: "EmptyUnionType",
-<<<<<<< HEAD
-	pos: position{line: 669, col: 1, offset: 21245},
-	expr: &actionExpr{
-	pos: position{line: 669, col: 18, offset: 21264},
-	run: (*parser).callonEmptyUnionType1,
-	expr: &litMatcher{
-	pos: position{line: 669, col: 18, offset: 21264},
-=======
-	pos: position{line: 663, col: 1, offset: 20884},
-	expr: &actionExpr{
-	pos: position{line: 663, col: 18, offset: 20903},
-	run: (*parser).callonEmptyUnionType1,
-	expr: &litMatcher{
-	pos: position{line: 663, col: 18, offset: 20903},
->>>>>>> ea820162
-	val: "",
-	ignoreCase: false,
-},
-},
-},
-{
-	name: "NonEmptyUnionType",
-<<<<<<< HEAD
-	pos: position{line: 671, col: 1, offset: 21296},
-	expr: &actionExpr{
-	pos: position{line: 671, col: 21, offset: 21318},
-	run: (*parser).callonNonEmptyUnionType1,
-	expr: &seqExpr{
-	pos: position{line: 671, col: 21, offset: 21318},
-	exprs: []interface{}{
-&labeledExpr{
-	pos: position{line: 671, col: 21, offset: 21318},
-	label: "first",
-	expr: &ruleRefExpr{
-	pos: position{line: 671, col: 27, offset: 21324},
-=======
-	pos: position{line: 665, col: 1, offset: 20935},
-	expr: &actionExpr{
-	pos: position{line: 665, col: 21, offset: 20957},
-	run: (*parser).callonNonEmptyUnionType1,
-	expr: &seqExpr{
-	pos: position{line: 665, col: 21, offset: 20957},
-	exprs: []interface{}{
-&labeledExpr{
-	pos: position{line: 665, col: 21, offset: 20957},
-	label: "first",
-	expr: &ruleRefExpr{
-	pos: position{line: 665, col: 27, offset: 20963},
->>>>>>> ea820162
-	name: "UnionVariant",
-},
-},
-&labeledExpr{
-<<<<<<< HEAD
-	pos: position{line: 671, col: 40, offset: 21337},
-	label: "rest",
-	expr: &zeroOrMoreExpr{
-	pos: position{line: 671, col: 45, offset: 21342},
-	expr: &seqExpr{
-	pos: position{line: 671, col: 46, offset: 21343},
-	exprs: []interface{}{
-&ruleRefExpr{
-	pos: position{line: 671, col: 46, offset: 21343},
-	name: "_",
-},
-&litMatcher{
-	pos: position{line: 671, col: 48, offset: 21345},
-=======
-	pos: position{line: 665, col: 40, offset: 20976},
-	label: "rest",
-	expr: &zeroOrMoreExpr{
-	pos: position{line: 665, col: 45, offset: 20981},
-	expr: &seqExpr{
-	pos: position{line: 665, col: 46, offset: 20982},
-	exprs: []interface{}{
-&ruleRefExpr{
-	pos: position{line: 665, col: 46, offset: 20982},
-	name: "_",
-},
-&litMatcher{
-	pos: position{line: 665, col: 48, offset: 20984},
->>>>>>> ea820162
-	val: "|",
-	ignoreCase: false,
-},
-&ruleRefExpr{
-<<<<<<< HEAD
-	pos: position{line: 671, col: 52, offset: 21349},
-	name: "_",
-},
-&ruleRefExpr{
-	pos: position{line: 671, col: 54, offset: 21351},
-=======
-	pos: position{line: 665, col: 52, offset: 20988},
-	name: "_",
-},
-&ruleRefExpr{
-	pos: position{line: 665, col: 54, offset: 20990},
->>>>>>> ea820162
-	name: "UnionVariant",
-},
-	},
-},
-},
-},
-	},
-},
-},
-},
-{
-	name: "UnionVariant",
-<<<<<<< HEAD
-	pos: position{line: 696, col: 1, offset: 22192},
-	expr: &seqExpr{
-	pos: position{line: 696, col: 16, offset: 22209},
-	exprs: []interface{}{
-&ruleRefExpr{
-	pos: position{line: 696, col: 16, offset: 22209},
-	name: "AnyLabel",
-},
-&zeroOrOneExpr{
-	pos: position{line: 696, col: 25, offset: 22218},
-	expr: &seqExpr{
-	pos: position{line: 696, col: 26, offset: 22219},
-	exprs: []interface{}{
-&ruleRefExpr{
-	pos: position{line: 696, col: 26, offset: 22219},
-	name: "_",
-},
-&litMatcher{
-	pos: position{line: 696, col: 28, offset: 22221},
-=======
-	pos: position{line: 685, col: 1, offset: 21695},
-	expr: &seqExpr{
-	pos: position{line: 685, col: 16, offset: 21712},
-	exprs: []interface{}{
-&ruleRefExpr{
-	pos: position{line: 685, col: 16, offset: 21712},
-	name: "AnyLabel",
-},
-&zeroOrOneExpr{
-	pos: position{line: 685, col: 25, offset: 21721},
-	expr: &seqExpr{
-	pos: position{line: 685, col: 26, offset: 21722},
-	exprs: []interface{}{
-&ruleRefExpr{
-	pos: position{line: 685, col: 26, offset: 21722},
-	name: "_",
-},
-&litMatcher{
-	pos: position{line: 685, col: 28, offset: 21724},
->>>>>>> ea820162
-	val: ":",
-	ignoreCase: false,
-},
-&ruleRefExpr{
-<<<<<<< HEAD
-	pos: position{line: 696, col: 32, offset: 22225},
-	name: "_1",
-},
-&ruleRefExpr{
-	pos: position{line: 696, col: 35, offset: 22228},
-=======
-	pos: position{line: 685, col: 32, offset: 21728},
-	name: "_1",
-},
-&ruleRefExpr{
-	pos: position{line: 685, col: 35, offset: 21731},
->>>>>>> ea820162
-	name: "Expression",
-},
-	},
-},
-},
-	},
-},
-},
-{
+	pos: position{line: 701, col: 37, offset: 22332},
+	expr: &ruleRefExpr{
+	pos: position{line: 701, col: 37, offset: 22332},
 	name: "MoreList",
-<<<<<<< HEAD
-	pos: position{line: 698, col: 1, offset: 22242},
-	expr: &actionExpr{
-	pos: position{line: 698, col: 12, offset: 22255},
-	run: (*parser).callonMoreList1,
-	expr: &seqExpr{
-	pos: position{line: 698, col: 12, offset: 22255},
-	exprs: []interface{}{
-&litMatcher{
-	pos: position{line: 698, col: 12, offset: 22255},
-=======
-	pos: position{line: 687, col: 1, offset: 21745},
-	expr: &actionExpr{
-	pos: position{line: 687, col: 12, offset: 21758},
-	run: (*parser).callonMoreList1,
-	expr: &seqExpr{
-	pos: position{line: 687, col: 12, offset: 21758},
-	exprs: []interface{}{
-&litMatcher{
-	pos: position{line: 687, col: 12, offset: 21758},
->>>>>>> ea820162
-	val: ",",
-	ignoreCase: false,
-},
-&ruleRefExpr{
-<<<<<<< HEAD
-	pos: position{line: 698, col: 16, offset: 22259},
-	name: "_",
-},
-&labeledExpr{
-	pos: position{line: 698, col: 18, offset: 22261},
-	label: "e",
-	expr: &ruleRefExpr{
-	pos: position{line: 698, col: 20, offset: 22263},
-=======
-	pos: position{line: 687, col: 16, offset: 21762},
-	name: "_",
-},
-&labeledExpr{
-	pos: position{line: 687, col: 18, offset: 21764},
-	label: "e",
-	expr: &ruleRefExpr{
-	pos: position{line: 687, col: 20, offset: 21766},
->>>>>>> ea820162
-	name: "Expression",
-},
-},
-&ruleRefExpr{
-<<<<<<< HEAD
-	pos: position{line: 698, col: 31, offset: 22274},
-=======
-	pos: position{line: 687, col: 31, offset: 21777},
->>>>>>> ea820162
-	name: "_",
-},
-	},
-},
-},
-},
-{
-	name: "NonEmptyListLiteral",
-<<<<<<< HEAD
-	pos: position{line: 700, col: 1, offset: 22293},
-	expr: &actionExpr{
-	pos: position{line: 701, col: 7, offset: 22323},
-	run: (*parser).callonNonEmptyListLiteral1,
-	expr: &seqExpr{
-	pos: position{line: 701, col: 7, offset: 22323},
-	exprs: []interface{}{
-&litMatcher{
-	pos: position{line: 701, col: 7, offset: 22323},
-=======
-	pos: position{line: 689, col: 1, offset: 21796},
-	expr: &actionExpr{
-	pos: position{line: 690, col: 7, offset: 21826},
-	run: (*parser).callonNonEmptyListLiteral1,
-	expr: &seqExpr{
-	pos: position{line: 690, col: 7, offset: 21826},
-	exprs: []interface{}{
-&litMatcher{
-	pos: position{line: 690, col: 7, offset: 21826},
->>>>>>> ea820162
-	val: "[",
-	ignoreCase: false,
-},
-&ruleRefExpr{
-<<<<<<< HEAD
-	pos: position{line: 701, col: 11, offset: 22327},
-	name: "_",
-},
-&labeledExpr{
-	pos: position{line: 701, col: 13, offset: 22329},
-	label: "first",
-	expr: &ruleRefExpr{
-	pos: position{line: 701, col: 19, offset: 22335},
-=======
-	pos: position{line: 690, col: 11, offset: 21830},
-	name: "_",
-},
-&labeledExpr{
-	pos: position{line: 690, col: 13, offset: 21832},
-	label: "first",
-	expr: &ruleRefExpr{
-	pos: position{line: 690, col: 19, offset: 21838},
->>>>>>> ea820162
-	name: "Expression",
-},
-},
-&ruleRefExpr{
-<<<<<<< HEAD
-	pos: position{line: 701, col: 30, offset: 22346},
-	name: "_",
-},
-&labeledExpr{
-	pos: position{line: 701, col: 32, offset: 22348},
-	label: "rest",
-	expr: &zeroOrMoreExpr{
-	pos: position{line: 701, col: 37, offset: 22353},
-	expr: &ruleRefExpr{
-	pos: position{line: 701, col: 37, offset: 22353},
-=======
-	pos: position{line: 690, col: 30, offset: 21849},
-	name: "_",
-},
-&labeledExpr{
-	pos: position{line: 690, col: 32, offset: 21851},
-	label: "rest",
-	expr: &zeroOrMoreExpr{
-	pos: position{line: 690, col: 37, offset: 21856},
-	expr: &ruleRefExpr{
-	pos: position{line: 690, col: 37, offset: 21856},
->>>>>>> ea820162
-	name: "MoreList",
-},
-},
-},
-&litMatcher{
-<<<<<<< HEAD
-	pos: position{line: 701, col: 47, offset: 22363},
-=======
-	pos: position{line: 690, col: 47, offset: 21866},
->>>>>>> ea820162
+},
+},
+},
+&litMatcher{
+	pos: position{line: 701, col: 47, offset: 22342},
 	val: "]",
 	ignoreCase: false,
 },
@@ -7737,19 +5921,11 @@
 },
 {
 	name: "EOF",
-<<<<<<< HEAD
-	pos: position{line: 711, col: 1, offset: 22631},
+	pos: position{line: 711, col: 1, offset: 22610},
 	expr: &notExpr{
-	pos: position{line: 711, col: 7, offset: 22639},
+	pos: position{line: 711, col: 7, offset: 22618},
 	expr: &anyMatcher{
-	line: 711, col: 8, offset: 22640,
-=======
-	pos: position{line: 700, col: 1, offset: 22134},
-	expr: &notExpr{
-	pos: position{line: 700, col: 7, offset: 22142},
-	expr: &anyMatcher{
-	line: 700, col: 8, offset: 22143,
->>>>>>> ea820162
+	line: 711, col: 8, offset: 22619,
 },
 },
 },
